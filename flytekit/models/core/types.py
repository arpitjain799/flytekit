import typing

from flyteidl.core import types_pb2 as _types_pb2

from flytekit.models import common as _common


class EnumType(_common.FlyteIdlEntity):
    """
    Models _types_pb2.EnumType
    """

    def __init__(self, values: typing.List[str]):
        self._values = values

    @property
    def values(self) -> typing.List[str]:
        return self._values

    def to_flyte_idl(self) -> _types_pb2.EnumType:
        return _types_pb2.EnumType(
            values=self._values if self._values else [],
        )

    @classmethod
    def from_flyte_idl(cls, proto: _types_pb2.EnumType):
        return cls(values=proto.values)


class BlobType(_common.FlyteIdlEntity):
    """
    This type represents offloaded data and is typically used for things like files.
    """

    class BlobDimensionality(object):
        SINGLE = _types_pb2.BlobType.SINGLE
        MULTIPART = _types_pb2.BlobType.MULTIPART

    def __init__(self, format, dimensionality):
        """
        :param Text format: A string describing the format of the underlying blob data.
        :param int dimensionality: An integer from BlobType.BlobDimensionality enum
        """
        self._format = format
        self._dimensionality = dimensionality

    @property
    def format(self):
        """
        A string describing the format of the underlying blob data.
        :rtype: Text
        """
        return self._format

    @property
    def dimensionality(self):
        """
        An integer from BlobType.BlobDimensionality enum
        :rtype: int
        """
        return self._dimensionality

    def to_flyte_idl(self):
        """
        :rtype: flyteidl.core.types_pb2.BlobType
        """
        return _types_pb2.BlobType(format=self.format, dimensionality=self.dimensionality)

    @classmethod
    def from_flyte_idl(cls, proto):
        """
        :param flyteidl.core.types_pb2.BlobType proto:
        :rtype: BlobType
        """
<<<<<<< HEAD
        return cls(format=proto.format, dimensionality=proto.dimensionality)
=======
        return cls(format=proto.format, dimensionality=proto.dimensionality)


class SchemaType(_common.FlyteIdlEntity):
    class SchemaColumn(_common.FlyteIdlEntity):
        class SchemaColumnType(object):
            INTEGER = _types_pb2.SchemaType.SchemaColumn.INTEGER
            FLOAT = _types_pb2.SchemaType.SchemaColumn.FLOAT
            STRING = _types_pb2.SchemaType.SchemaColumn.STRING
            DATETIME = _types_pb2.SchemaType.SchemaColumn.DATETIME
            DURATION = _types_pb2.SchemaType.SchemaColumn.DURATION
            BOOLEAN = _types_pb2.SchemaType.SchemaColumn.BOOLEAN

        def __init__(self, name, type):
            """
            :param Text name: Name for the column
            :param int type: Enum type from SchemaType.SchemaColumn.SchemaColumnType representing the type of the column
            """
            self._name = name
            self._type = type

        @property
        def name(self):
            """
            Name for the column
            :rtype: Text
            """
            return self._name

        @property
        def type(self):
            """
            Enum type from SchemaType.SchemaColumn.SchemaColumnType representing the type of the column
            :rtype: int
            """
            return self._type

        def to_flyte_idl(self):
            """
            :rtype: flyteidl.core.types_pb2.SchemaType.SchemaColumn
            """
            return _types_pb2.SchemaType.SchemaColumn(name=self.name, type=self.type)

        @classmethod
        def from_flyte_idl(cls, proto):
            """
            :param flyteidl.core.types_pb2.SchemaType.SchemaColumn proto:
            :rtype: SchemaType.SchemaColumn
            """
            return cls(name=proto.name, type=proto.type)

    def __init__(self, columns):
        """
        :param list[SchemaType.SchemaColumn] columns: A list of columns defining the underlying data frame.
        """
        self._columns = columns

    @property
    def columns(self):
        """
        A list of columns defining the underlying data frame.
        :rtype: list[SchemaType.SchemaColumn]
        """
        return self._columns

    def to_flyte_idl(self):
        """
        :rtype: flyteidl.core.types_pb2.SchemaType
        """
        return _types_pb2.SchemaType(columns=[c.to_flyte_idl() for c in self.columns])

    @classmethod
    def from_flyte_idl(cls, proto):
        """
        :param flyteidl.core.types_pb2.SchemaType proto:
        :rtype: SchemaType
        """
        return cls(columns=[SchemaType.SchemaColumn.from_flyte_idl(c) for c in proto.columns])


class LiteralType(_common.FlyteIdlEntity):
    def __init__(
        self,
        simple=None,
        schema=None,
        collection_type=None,
        map_value_type=None,
        blob=None,
        enum_type=None,
        metadata=None,
    ):
        """
        This is a oneof message, only one of the kwargs may be set, representing one of the Flyte types.

        :param int simple: Enum type from SimpleType
        :param flytekit.models.core.types.SchemaType schema: Type definition for a dataframe-like object.
        :param LiteralType collection_type: For list-like objects, this is the type of each entry in the list.
        :param LiteralType map_value_type: For map objects, this is the type of the value.  The key must always be a
            string.
        :param flytekit.models.core.types.BlobType blob: For blob objects, this describes the type.
        :param flytekit.models.core.types.EnumType enum_type: For enum objects, describes an enum
        :param dict[Text, T] metadata: Additional data describing the type
        """
        self._simple = simple
        self._schema = schema
        self._collection_type = collection_type
        self._map_value_type = map_value_type
        self._blob = blob
        self._enum_type = enum_type
        self._metadata = metadata

    @property
    def simple(self) -> SimpleType:
        return self._simple

    @property
    def schema(self) -> SchemaType:
        return self._schema

    @property
    def collection_type(self) -> "LiteralType":
        """
        The collection value type
        """
        return self._collection_type

    @property
    def map_value_type(self) -> "LiteralType":
        """
        The Value for a dictionary. Key is always string
        """
        return self._map_value_type

    @property
    def blob(self) -> BlobType:
        return self._blob

    @property
    def enum_type(self) -> EnumType:
        return self._enum_type

    @property
    def metadata(self):
        """
        :rtype: dict[Text, T]
        """
        return self._metadata

    @metadata.setter
    def metadata(self, value):
        self._metadata = value

    def to_flyte_idl(self):
        """
        :rtype: flyteidl.core.types_pb2.LiteralType
        """
        if self.metadata is not None:
            metadata = _json_format.Parse(_json.dumps(self.metadata), _struct.Struct())
        else:
            metadata = None
        t = _types_pb2.LiteralType(
            simple=self.simple if self.simple is not None else None,
            schema=self.schema.to_flyte_idl() if self.schema is not None else None,
            collection_type=self.collection_type.to_flyte_idl() if self.collection_type is not None else None,
            map_value_type=self.map_value_type.to_flyte_idl() if self.map_value_type is not None else None,
            blob=self.blob.to_flyte_idl() if self.blob is not None else None,
            enum_type=self.enum_type.to_flyte_idl() if self.enum_type else None,
            metadata=metadata,
        )
        return t

    @classmethod
    def from_flyte_idl(cls, proto):
        """
        :param flyteidl.core.types_pb2.LiteralType proto:
        :rtype: LiteralType
        """
        collection_type = None
        map_value_type = None
        if proto.HasField("collection_type"):
            collection_type = LiteralType.from_flyte_idl(proto.collection_type)
        if proto.HasField("map_value_type"):
            map_value_type = LiteralType.from_flyte_idl(proto.map_value_type)
        return cls(
            simple=proto.simple if proto.HasField("simple") else None,
            schema=SchemaType.from_flyte_idl(proto.schema) if proto.HasField("schema") else None,
            collection_type=collection_type,
            map_value_type=map_value_type,
            blob=BlobType.from_flyte_idl(proto.blob) if proto.HasField("blob") else None,
            enum_type=EnumType.from_flyte_idl(proto.enum_type) if proto.HasField("enum_type") else None,
            metadata=_json_format.MessageToDict(proto.metadata) or None,
        )


class OutputReference(_common.FlyteIdlEntity):
    def __init__(self, node_id, var):
        """
        A reference to an output produced by a node. The type can be retrieved -and validated- from
            the underlying interface of the node.

        :param Text node_id: Node id must exist at the graph layer.
        :param Text var: Variable name must refer to an output variable for the node.
        """
        self._node_id = node_id
        self._var = var

    @property
    def node_id(self):
        """
        Node id must exist at the graph layer.
        :rtype: Text
        """
        return self._node_id

    @property
    def var(self):
        """
        Variable name must refer to an output variable for the node.
        :rtype: Text
        """
        return self._var

    @var.setter
    def var(self, var_name):
        self._var = var_name

    def to_flyte_idl(self):
        """
        :rtype: flyteidl.core.types.OutputReference
        """
        return _types_pb2.OutputReference(node_id=self.node_id, var=self.var)

    @classmethod
    def from_flyte_idl(cls, pb2_object):
        """
        :param flyteidl.core.types.OutputReference pb2_object:
        :rtype: OutputReference
        """
        return cls(node_id=pb2_object.node_id, var=pb2_object.var)


class Error(_common.FlyteIdlEntity):
    def __init__(self, failed_node_id: str, message: str):
        self._message = message
        self._failed_node_id = failed_node_id

    def to_flyte_idl(self) -> _types_pb2.Error:
        return _types_pb2.Error(
            message=self._message,
            failed_node_id=self._failed_node_id,
        )

    @classmethod
    def from_flyte_idl(cls, pb2_object: _types_pb2.Error) -> "Error":
        """
        :param flyteidl.core.types.OutputReference pb2_object:
        :rtype: flytekit.models.core.types.OutputReference
        """
        return cls(failed_node_id=pb2_object.failed_node_id, message=pb2_object.message)
>>>>>>> 751425d5
<|MERGE_RESOLUTION|>--- conflicted
+++ resolved
@@ -31,7 +31,6 @@
     """
     This type represents offloaded data and is typically used for things like files.
     """
-
     class BlobDimensionality(object):
         SINGLE = _types_pb2.BlobType.SINGLE
         MULTIPART = _types_pb2.BlobType.MULTIPART
@@ -72,266 +71,4 @@
         :param flyteidl.core.types_pb2.BlobType proto:
         :rtype: BlobType
         """
-<<<<<<< HEAD
-        return cls(format=proto.format, dimensionality=proto.dimensionality)
-=======
-        return cls(format=proto.format, dimensionality=proto.dimensionality)
-
-
-class SchemaType(_common.FlyteIdlEntity):
-    class SchemaColumn(_common.FlyteIdlEntity):
-        class SchemaColumnType(object):
-            INTEGER = _types_pb2.SchemaType.SchemaColumn.INTEGER
-            FLOAT = _types_pb2.SchemaType.SchemaColumn.FLOAT
-            STRING = _types_pb2.SchemaType.SchemaColumn.STRING
-            DATETIME = _types_pb2.SchemaType.SchemaColumn.DATETIME
-            DURATION = _types_pb2.SchemaType.SchemaColumn.DURATION
-            BOOLEAN = _types_pb2.SchemaType.SchemaColumn.BOOLEAN
-
-        def __init__(self, name, type):
-            """
-            :param Text name: Name for the column
-            :param int type: Enum type from SchemaType.SchemaColumn.SchemaColumnType representing the type of the column
-            """
-            self._name = name
-            self._type = type
-
-        @property
-        def name(self):
-            """
-            Name for the column
-            :rtype: Text
-            """
-            return self._name
-
-        @property
-        def type(self):
-            """
-            Enum type from SchemaType.SchemaColumn.SchemaColumnType representing the type of the column
-            :rtype: int
-            """
-            return self._type
-
-        def to_flyte_idl(self):
-            """
-            :rtype: flyteidl.core.types_pb2.SchemaType.SchemaColumn
-            """
-            return _types_pb2.SchemaType.SchemaColumn(name=self.name, type=self.type)
-
-        @classmethod
-        def from_flyte_idl(cls, proto):
-            """
-            :param flyteidl.core.types_pb2.SchemaType.SchemaColumn proto:
-            :rtype: SchemaType.SchemaColumn
-            """
-            return cls(name=proto.name, type=proto.type)
-
-    def __init__(self, columns):
-        """
-        :param list[SchemaType.SchemaColumn] columns: A list of columns defining the underlying data frame.
-        """
-        self._columns = columns
-
-    @property
-    def columns(self):
-        """
-        A list of columns defining the underlying data frame.
-        :rtype: list[SchemaType.SchemaColumn]
-        """
-        return self._columns
-
-    def to_flyte_idl(self):
-        """
-        :rtype: flyteidl.core.types_pb2.SchemaType
-        """
-        return _types_pb2.SchemaType(columns=[c.to_flyte_idl() for c in self.columns])
-
-    @classmethod
-    def from_flyte_idl(cls, proto):
-        """
-        :param flyteidl.core.types_pb2.SchemaType proto:
-        :rtype: SchemaType
-        """
-        return cls(columns=[SchemaType.SchemaColumn.from_flyte_idl(c) for c in proto.columns])
-
-
-class LiteralType(_common.FlyteIdlEntity):
-    def __init__(
-        self,
-        simple=None,
-        schema=None,
-        collection_type=None,
-        map_value_type=None,
-        blob=None,
-        enum_type=None,
-        metadata=None,
-    ):
-        """
-        This is a oneof message, only one of the kwargs may be set, representing one of the Flyte types.
-
-        :param int simple: Enum type from SimpleType
-        :param flytekit.models.core.types.SchemaType schema: Type definition for a dataframe-like object.
-        :param LiteralType collection_type: For list-like objects, this is the type of each entry in the list.
-        :param LiteralType map_value_type: For map objects, this is the type of the value.  The key must always be a
-            string.
-        :param flytekit.models.core.types.BlobType blob: For blob objects, this describes the type.
-        :param flytekit.models.core.types.EnumType enum_type: For enum objects, describes an enum
-        :param dict[Text, T] metadata: Additional data describing the type
-        """
-        self._simple = simple
-        self._schema = schema
-        self._collection_type = collection_type
-        self._map_value_type = map_value_type
-        self._blob = blob
-        self._enum_type = enum_type
-        self._metadata = metadata
-
-    @property
-    def simple(self) -> SimpleType:
-        return self._simple
-
-    @property
-    def schema(self) -> SchemaType:
-        return self._schema
-
-    @property
-    def collection_type(self) -> "LiteralType":
-        """
-        The collection value type
-        """
-        return self._collection_type
-
-    @property
-    def map_value_type(self) -> "LiteralType":
-        """
-        The Value for a dictionary. Key is always string
-        """
-        return self._map_value_type
-
-    @property
-    def blob(self) -> BlobType:
-        return self._blob
-
-    @property
-    def enum_type(self) -> EnumType:
-        return self._enum_type
-
-    @property
-    def metadata(self):
-        """
-        :rtype: dict[Text, T]
-        """
-        return self._metadata
-
-    @metadata.setter
-    def metadata(self, value):
-        self._metadata = value
-
-    def to_flyte_idl(self):
-        """
-        :rtype: flyteidl.core.types_pb2.LiteralType
-        """
-        if self.metadata is not None:
-            metadata = _json_format.Parse(_json.dumps(self.metadata), _struct.Struct())
-        else:
-            metadata = None
-        t = _types_pb2.LiteralType(
-            simple=self.simple if self.simple is not None else None,
-            schema=self.schema.to_flyte_idl() if self.schema is not None else None,
-            collection_type=self.collection_type.to_flyte_idl() if self.collection_type is not None else None,
-            map_value_type=self.map_value_type.to_flyte_idl() if self.map_value_type is not None else None,
-            blob=self.blob.to_flyte_idl() if self.blob is not None else None,
-            enum_type=self.enum_type.to_flyte_idl() if self.enum_type else None,
-            metadata=metadata,
-        )
-        return t
-
-    @classmethod
-    def from_flyte_idl(cls, proto):
-        """
-        :param flyteidl.core.types_pb2.LiteralType proto:
-        :rtype: LiteralType
-        """
-        collection_type = None
-        map_value_type = None
-        if proto.HasField("collection_type"):
-            collection_type = LiteralType.from_flyte_idl(proto.collection_type)
-        if proto.HasField("map_value_type"):
-            map_value_type = LiteralType.from_flyte_idl(proto.map_value_type)
-        return cls(
-            simple=proto.simple if proto.HasField("simple") else None,
-            schema=SchemaType.from_flyte_idl(proto.schema) if proto.HasField("schema") else None,
-            collection_type=collection_type,
-            map_value_type=map_value_type,
-            blob=BlobType.from_flyte_idl(proto.blob) if proto.HasField("blob") else None,
-            enum_type=EnumType.from_flyte_idl(proto.enum_type) if proto.HasField("enum_type") else None,
-            metadata=_json_format.MessageToDict(proto.metadata) or None,
-        )
-
-
-class OutputReference(_common.FlyteIdlEntity):
-    def __init__(self, node_id, var):
-        """
-        A reference to an output produced by a node. The type can be retrieved -and validated- from
-            the underlying interface of the node.
-
-        :param Text node_id: Node id must exist at the graph layer.
-        :param Text var: Variable name must refer to an output variable for the node.
-        """
-        self._node_id = node_id
-        self._var = var
-
-    @property
-    def node_id(self):
-        """
-        Node id must exist at the graph layer.
-        :rtype: Text
-        """
-        return self._node_id
-
-    @property
-    def var(self):
-        """
-        Variable name must refer to an output variable for the node.
-        :rtype: Text
-        """
-        return self._var
-
-    @var.setter
-    def var(self, var_name):
-        self._var = var_name
-
-    def to_flyte_idl(self):
-        """
-        :rtype: flyteidl.core.types.OutputReference
-        """
-        return _types_pb2.OutputReference(node_id=self.node_id, var=self.var)
-
-    @classmethod
-    def from_flyte_idl(cls, pb2_object):
-        """
-        :param flyteidl.core.types.OutputReference pb2_object:
-        :rtype: OutputReference
-        """
-        return cls(node_id=pb2_object.node_id, var=pb2_object.var)
-
-
-class Error(_common.FlyteIdlEntity):
-    def __init__(self, failed_node_id: str, message: str):
-        self._message = message
-        self._failed_node_id = failed_node_id
-
-    def to_flyte_idl(self) -> _types_pb2.Error:
-        return _types_pb2.Error(
-            message=self._message,
-            failed_node_id=self._failed_node_id,
-        )
-
-    @classmethod
-    def from_flyte_idl(cls, pb2_object: _types_pb2.Error) -> "Error":
-        """
-        :param flyteidl.core.types.OutputReference pb2_object:
-        :rtype: flytekit.models.core.types.OutputReference
-        """
-        return cls(failed_node_id=pb2_object.failed_node_id, message=pb2_object.message)
->>>>>>> 751425d5
+        return cls(format=proto.format, dimensionality=proto.dimensionality)