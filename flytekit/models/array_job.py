--- conflicted
+++ resolved
@@ -64,15 +64,7 @@
         :rtype: dict[T, Text]
         """
         return _json_format.MessageToDict(
-<<<<<<< HEAD
-            _array_job.ArrayJob(
-                parallelism=self.parallelism,
-                size=self.size,
-                min_successes=self.min_successes,
-            )
-=======
             _array_job.ArrayJob(parallelism=self.parallelism, size=self.size, min_successes=self.min_successes,)
->>>>>>> 83c10cca
         )
 
     @classmethod
@@ -83,12 +75,4 @@
         """
         pb2_object = _json_format.Parse(_json.dumps(idl_dict), _array_job.ArrayJob())
 
-<<<<<<< HEAD
-        return cls(
-            parallelism=pb2_object.parallelism,
-            size=pb2_object.size,
-            min_successes=pb2_object.min_successes,
-        )
-=======
-        return cls(parallelism=pb2_object.parallelism, size=pb2_object.size, min_successes=pb2_object.min_successes,)
->>>>>>> 83c10cca
+        return cls(parallelism=pb2_object.parallelism, size=pb2_object.size, min_successes=pb2_object.min_successes,)