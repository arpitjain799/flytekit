import abc as _abc

from flytekit.models import common as _common_models


class BaseWorkflowExecutor(object, metaclass=_common_models.FlyteABCMeta):
    """
    This class must be implemented for any engine to create, interact with, and execute workflows using the
    FlyteKit SDK.
    """

    def __init__(self, sdk_workflow):
        """
        :param flytekit.common.workflow.SdkWorkflow sdk_workflow:
        """
        self._sdk_workflow = sdk_workflow

    @property
    def sdk_workflow(self):
        """
        :rtype: flytekit.common.workflow.SdkWorkflow
        """
        return self._sdk_workflow

    @_abc.abstractmethod
    def register(self, identifier):
        """
        Registers the workflow
        :param flytekit.models.core.identifier.Identifier identifier:
        """
        pass


class BaseWorkflowExecution(object, metaclass=_common_models.FlyteABCMeta):
    """
    This class must be implemented for any engine to track and interact with the executions of workflows.
    """

    def __init__(self, sdk_wf_exec):
        """
        :param flytekit.common.workflow_execution.SdkWorkflowExecution sdk_wf_exec:
        """
        self._sdk_wf_exec = sdk_wf_exec

    @property
    def sdk_workflow_execution(self):
        """
        :rtype: flytekit.common.workflow_execution.SdkWorkflowExecution
        """
        return self._sdk_wf_exec

    @_abc.abstractmethod
    def get_node_executions(self, filters=None):
        """
        :param list[flytekit.models.filters.Filter] filters:
        :rtype: dict[Text, flytekit.common.nodes.SdkNodeExecution]
        """
        pass

    @_abc.abstractmethod
    def sync(self):
        """
        :rtype: None
        """
        pass

    @_abc.abstractmethod
    def get_inputs(self):
        """
        :rtype: flytekit.models.literals.LiteralMap
        """
        pass

    @_abc.abstractmethod
    def get_outputs(self):
        """
        :rtype: flytekit.models.literals.LiteralMap
        """
        pass

    @_abc.abstractmethod
    def terminate(self, cause):
        """
        :param Text cause:
        """
        pass


class BaseNodeExecution(object, metaclass=_common_models.FlyteABCMeta):
    def __init__(self, node_execution):
        """
        :param flytekit.common.nodes.SdkNodeExecution node_execution:
        """
        self._sdk_node_execution = node_execution

    @property
    def sdk_node_execution(self):
        """
        :rtype: flytekit.common.nodes.SdkNodeExecution
        """
        return self._sdk_node_execution

    @_abc.abstractmethod
    def get_task_executions(self):
        """
        :rtype: list[flytekit.common.tasks.executions.SdkTaskExecution]
        """
        pass

    @_abc.abstractmethod
    def get_subworkflow_executions(self):
        """
        :rtype: list[flytekit.common.workflow_execution.SdkWorkflowExecution]
        """
        pass

    @_abc.abstractmethod
    def get_inputs(self):
        """
        :rtype: flytekit.models.literals.LiteralMap
        """
        pass

    @_abc.abstractmethod
    def get_outputs(self):
        """
        :rtype: flytekit.models.literals.LiteralMap
        """
        pass

    @_abc.abstractmethod
    def sync(self):
        """
        :rtype: None
        """
        pass


class BaseTaskExecution(object, metaclass=_common_models.FlyteABCMeta):
    def __init__(self, task_exec):
        """
        :param flytekit.common.tasks.executions.SdkTaskExecution task_exec:
        """
        self._sdk_task_execution = task_exec

    @property
    def sdk_task_execution(self):
        """
        :rtype: flytekit.common.tasks.executions.SdkTaskExecution
        """
        return self._sdk_task_execution

    @_abc.abstractmethod
    def get_inputs(self):
        """
        :rtype: flytekit.models.literals.LiteralMap
        """
        pass

    @_abc.abstractmethod
    def get_outputs(self):
        """
        :rtype: flytekit.models.literals.LiteralMap
        """
        pass

    @_abc.abstractmethod
    def sync(self):
        """
        :rtype: None
        """
        pass

    @_abc.abstractmethod
    def get_child_executions(self, filters=None):
        """
        :param list[flytekit.models.filters.Filter] filters:
        :rtype: dict[Text, flytekit.common.nodes.SdkNodeExecution]
        """
        pass


class BaseLaunchPlanLauncher(object, metaclass=_common_models.FlyteABCMeta):
    def __init__(self, sdk_launch_plan):
        """
        :param flytekit.common.launch_plan.SdkLaunchPlan sdk_launch_plan:
        """
        self._sdk_launch_plan = sdk_launch_plan

    @property
    def sdk_launch_plan(self):
        """
        :rtype: flytekit.common.launch_plan.SdkLaunchPlan
        """
        return self._sdk_launch_plan

    @_abc.abstractmethod
    def register(self, identifier):
        """
        Registers the launch plan
        :param flytekit.models.core.identifier.Identifier identifier:
        """
        pass

    @_abc.abstractmethod
    def launch(
        self,
        project,
        domain,
        name,
        inputs,
        notification_overrides=None,
        label_overrides=None,
        annotation_overrides=None,
    ):
        """
        Registers the launch plan and returns the identifier.
        :param Text project:
        :param Text domain:
        :param Text name:
        :param flytekit.models.literals.LiteralMap inputs: The inputs to pass
        :param list[flytekit.models.common.Notification] notification_overrides: If specified, override the
            notifications.
        :param flytekit.models.common.Labels label_overrides:
        :param flytekit.models.common.Annotations annotation_overrides:
        :rtype: flytekit.models.execution.Execution
        """
        pass

    @_abc.abstractmethod
    def update(self, identifier, state):
        """
        :param flytekit.models.core.identifier.Identifier identifier: ID for launch plan to update
        :param int state: Enum value from flytekit.models.launch_plan.LaunchPlanState
        """
        pass


class BaseTaskExecutor(object, metaclass=_common_models.FlyteABCMeta):
    def __init__(self, sdk_task):
        """
        :param flytekit.common.tasks.task.SdkTask sdk_task:
        """
        self._sdk_task = sdk_task

    @property
    def sdk_task(self):
        """
        :rtype: flytekit.common.tasks.sdk_runnable.SdkRunnableTask
        """
        return self._sdk_task

    @_abc.abstractmethod
    def execute(self, inputs, context=None):
        """
        :param flytekit.models.literals.LiteralMap inputs: Inputs to pass to the workflow.
        """
        pass

    @_abc.abstractmethod
    def register(self, identifier):
        """
        Registers the task
        :param flytekit.models.core.identifier.Identifier identifier:
        """
        pass

    @_abc.abstractmethod
    def launch(
        self,
        project,
        domain,
        name=None,
        inputs=None,
        notification_overrides=None,
        label_overrides=None,
        annotation_overrides=None,
        auth_role=None,
    ):
        """
        Executes the task as a single task execution and returns the identifier.
        :param Text project:
        :param Text domain:
        :param Text name:
        :param flytekit.models.literals.LiteralMap inputs: The inputs to pass
        :param list[flytekit.models.common.Notification] notification_overrides: If specified, override the
            notifications.
        :param flytekit.models.common.Labels label_overrides:
        :param flytekit.models.common.Annotations annotation_overrides:
        :param flytekit.models.common.AuthRole auth_role:
        :rtype: flytekit.models.execution.Execution
        """
        pass


class BaseExecutionEngineFactory(object, metaclass=_common_models.FlyteABCMeta):
    """
    This object should be implemented to satisfy the basic engine interface.
    """

    @_abc.abstractmethod
    def get_task(self, sdk_task):
        """
        :param flytekit.common.tasks.task.SdkTask sdk_task:
        :rtype: BaseTaskExecutor
        """
        pass

    @_abc.abstractmethod
    def get_launch_plan(self, sdk_launch_plan):
        """
        :param flytekit.common.launch_plan.SdkLaunchPlan sdk_launch_plan:
        :rtype: BaseLaunchPlanLauncher
        """
        pass

    @_abc.abstractmethod
    def get_task_execution(self, task_exec):
        """
        :param flytekit.common.tasks.executions.SdkTaskExecution task_exec:
        :rtype: BaseTaskExecution
        """
        pass

    @_abc.abstractmethod
    def get_node_execution(self, node_exec):
        """
        :param flytekit.common.nodes.SdkNodeExecution node_exec:
        :rtype: BaseNodeExecution
        """
        pass

    @_abc.abstractmethod
    def get_workflow_execution(self, wf_exec):
        """
        :param flytekit.common.workflow_execution.SdkWorkflowExecution wf_exec:
        :rtype: BaseWorkflowExecution
        """
        pass

    @_abc.abstractmethod
    def fetch_workflow_execution(self, wf_exec_id):
        """
        :param flytekit.models.core.identifier.WorkflowExecutionIdentifier wf_exec_id:
        :rtype: flytekit.models.execution.Execution
        """
        pass

    @_abc.abstractmethod
    def fetch_task(self, task_id):
        """
        :param flytekit.models.core.identifier.Identifier task_id: This identifier should have a resource type of kind
            Task.
        :rtype: flytekit.models.task.Task
        """
        pass

    @_abc.abstractmethod
    def fetch_latest_task(self, named_task):
        """
        Fetches the latest task
        :param flytekit.models.common.NamedEntityIdentifier named_task: NamedEntityIdentifier to fetch
        :rtype: flytekit.models.task.Task
        """
        pass


class EngineContext(object):
<<<<<<< HEAD
    def __init__(self, execution_date, tmp_dir, stats, execution_id, logging, raw_data_output_path=None):
        """
        :param execution_date:
        :param tmp_dir:
        :param stats:
        :param execution_id:
        :param logging:
        :param raw_data_output_path: This is the prefix for S3 or
        """
=======
    def __init__(
        self, execution_date, tmp_dir, stats, execution_id, logging, raw_output_data_prefix=None,
    ):
>>>>>>> 9cb82f21
        self._stats = stats
        self._execution_date = execution_date
        self._working_directory = tmp_dir
        self._execution_id = execution_id
        self._logging = logging
<<<<<<< HEAD
        self._raw_data_output_path = raw_data_output_path
=======
        self._raw_output_data_prefix = raw_output_data_prefix
>>>>>>> 9cb82f21

    @property
    def stats(self):
        """
        :rtype: flytekit.interfaces.stats.taggable.TaggableStats
        """
        return self._stats

    @property
    def logging(self):
        """
        :rtype: TODO
        """
        return self._logging

    @property
    def working_directory(self):
        """
        :rtype: flytekit.common.utils.AutoDeletingTempDir
        """
        return self._working_directory

    @property
    def execution_date(self):
        """
        :rtype: datetime.datetime
        """
        return self._execution_date

    @property
    def execution_id(self):
        """
        :rtype: flytekit.models.core.identifier.WorkflowExecutionIdentifier
        """
        return self._execution_id

    @property
<<<<<<< HEAD
    def raw_data_output_path(self) -> str:
        return self._raw_data_output_path
=======
    def raw_output_data_prefix(self) -> str:
        return self._raw_output_data_prefix
>>>>>>> 9cb82f21
<|MERGE_RESOLUTION|>--- conflicted
+++ resolved
@@ -366,31 +366,15 @@
 
 
 class EngineContext(object):
-<<<<<<< HEAD
-    def __init__(self, execution_date, tmp_dir, stats, execution_id, logging, raw_data_output_path=None):
-        """
-        :param execution_date:
-        :param tmp_dir:
-        :param stats:
-        :param execution_id:
-        :param logging:
-        :param raw_data_output_path: This is the prefix for S3 or
-        """
-=======
     def __init__(
         self, execution_date, tmp_dir, stats, execution_id, logging, raw_output_data_prefix=None,
     ):
->>>>>>> 9cb82f21
         self._stats = stats
         self._execution_date = execution_date
         self._working_directory = tmp_dir
         self._execution_id = execution_id
         self._logging = logging
-<<<<<<< HEAD
-        self._raw_data_output_path = raw_data_output_path
-=======
         self._raw_output_data_prefix = raw_output_data_prefix
->>>>>>> 9cb82f21
 
     @property
     def stats(self):
@@ -428,10 +412,5 @@
         return self._execution_id
 
     @property
-<<<<<<< HEAD
-    def raw_data_output_path(self) -> str:
-        return self._raw_data_output_path
-=======
     def raw_output_data_prefix(self) -> str:
-        return self._raw_output_data_prefix
->>>>>>> 9cb82f21
+        return self._raw_output_data_prefix