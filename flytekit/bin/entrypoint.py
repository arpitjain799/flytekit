--- conflicted
+++ resolved
@@ -1,10 +1,6 @@
 import contextlib
 import datetime as _datetime
-<<<<<<< HEAD
 import logging as python_logging
-import os
-=======
->>>>>>> 6530601c
 import os as _os
 import pathlib
 import tempfile
