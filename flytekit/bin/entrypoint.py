--- conflicted
+++ resolved
@@ -340,12 +340,7 @@
     raw_output_data_prefix,
     max_concurrency,
     test,
-<<<<<<< HEAD
     is_aws_batch_single_job: bool,
-    dynamic_addl_distro: str,
-    dynamic_dest_dir: str,
-=======
->>>>>>> 05653c88
     resolver: str,
     resolver_args: List[str],
     checkpoint_path: Optional[str] = None,
@@ -551,18 +546,6 @@
     )
 
     _execute_map_task(
-<<<<<<< HEAD
-        inputs,
-        output_prefix,
-        raw_output_data_prefix,
-        max_concurrency,
-        test,
-        is_aws_batch_single_job,
-        dynamic_addl_distro,
-        dynamic_dest_dir,
-        resolver,
-        resolver_args,
-=======
         inputs=inputs,
         output_prefix=output_prefix,
         raw_output_data_prefix=raw_output_data_prefix,
@@ -574,7 +557,6 @@
         resolver_args=resolver_args,
         checkpoint_path=checkpoint_path,
         prev_checkpoint=prev_checkpoint,
->>>>>>> 05653c88
     )
 
 
