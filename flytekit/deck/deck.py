import os
import typing
from typing import Optional

from jinja2 import Environment, FileSystemLoader, select_autoescape

from flytekit.core.context_manager import ExecutionParameters, ExecutionState, FlyteContext, FlyteContextManager
from flytekit.loggers import logger

OUTPUT_DIR_JUPYTER_PREFIX = "jupyter"
DECK_FILE_NAME = "deck.html"


class Deck:
    """
    Deck enable users to get customizable and default visibility into their tasks.

    Deck contains a list of renderers (FrameRenderer, MarkdownRenderer) that can
    generate a html file. For example, FrameRenderer can render a DataFrame as an HTML table,
    MarkdownRenderer can convert Markdown string to HTML

    Flyte context saves a list of deck objects, and we use renderers in those decks to render
    the data and create an HTML file when those tasks are executed

    Each task has a least three decks (input, output, default). Input/output decks are
    used to render tasks' input/output data, and the default deck is used to render line plots,
    scatter plots or markdown text. In addition, users can create new decks to render
    their data with custom renderers.

    .. warning::

        This feature is in beta.

    .. code-block:: python

        iris_df = px.data.iris()

        @task()
        def t1() -> str:
            md_text = '#Hello Flyte##Hello Flyte###Hello Flyte'
            m = MarkdownRenderer()
            s = BoxRenderer("sepal_length")
            deck = flytekit.Deck("demo", s.to_html(iris_df))
            deck.append(m.to_html(md_text))
            default_deck = flytekit.current_context().default_deck
            default_deck.append(m.to_html(md_text))
            return md_text


        # Use Annotated to override default renderer
        @task()
        def t2() -> Annotated[pd.DataFrame, TopFrameRenderer(10)]:
            return iris_df

    """

    def __init__(self, name: str, html: Optional[str] = ""):
        self._name = name
        # self.renderers = renderers if isinstance(renderers, list) else [renderers]
        self._html = html
        FlyteContextManager.current_context().user_space_params.decks.append(self)

    def append(self, html: str) -> "Deck":
        assert isinstance(html, str)
        self._html = self._html + "\n" + html
        return self

    @property
    def name(self) -> str:
        return self._name

    @property
    def html(self) -> str:
        return self._html


def _ipython_check() -> bool:
    """
    Check if interface is launching from iPython (not colab)
    :return is_ipython (bool): True or False
    """
    is_ipython = False
    try:  # Check if running interactively using ipython.
        from IPython import get_ipython

        if get_ipython() is not None:
            is_ipython = True
    except (ImportError, NameError):
        pass
    return is_ipython


def _get_deck(
    new_user_params: ExecutionParameters, ignore_jupyter: bool = False
) -> typing.Union[str, "IPython.core.display.HTML"]:  # type:ignore
    """
    Get flyte deck html string
    If ignore_jupyter is set to True, then it will return a str even in a jupyter environment.
    """
    deck_map = {deck.name: deck.html for deck in new_user_params.decks}
    raw_html = template.render(metadata=deck_map)
    if not ignore_jupyter and _ipython_check():
        from IPython.core.display import HTML

        return HTML(raw_html)
    return raw_html


def _output_deck(task_name: str, new_user_params: ExecutionParameters):
    ctx = FlyteContext.current_context()
    if ctx.execution_state.mode == ExecutionState.Mode.TASK_EXECUTION:
        output_dir = ctx.execution_state.engine_dir
    else:
        output_dir = ctx.file_access.get_random_local_directory()
    deck_path = os.path.join(output_dir, DECK_FILE_NAME)
    with open(deck_path, "w") as f:
<<<<<<< HEAD
        f.write(_get_deck(new_user_params))
    print(f"{task_name} task creates flyte deck html to file://{deck_path}")
=======
        f.write(_get_deck(new_user_params, ignore_jupyter=True))
    logger.info(f"{task_name} task creates flyte deck html to file://{deck_path}")
>>>>>>> 10484cc0


root = os.path.dirname(os.path.abspath(__file__))
templates_dir = os.path.join(root, "html")
env = Environment(
    loader=FileSystemLoader(templates_dir),
    # 🔥 include autoescaping for security purposes
    # sources:
    # - https://jinja.palletsprojects.com/en/3.0.x/api/#autoescaping
    # - https://stackoverflow.com/a/38642558/8474894 (see in comments)
    # - https://stackoverflow.com/a/68826578/8474894
    autoescape=select_autoescape(enabled_extensions=("html",)),
)
template = env.get_template("template.html")<|MERGE_RESOLUTION|>--- conflicted
+++ resolved
@@ -114,13 +114,8 @@
         output_dir = ctx.file_access.get_random_local_directory()
     deck_path = os.path.join(output_dir, DECK_FILE_NAME)
     with open(deck_path, "w") as f:
-<<<<<<< HEAD
-        f.write(_get_deck(new_user_params))
-    print(f"{task_name} task creates flyte deck html to file://{deck_path}")
-=======
         f.write(_get_deck(new_user_params, ignore_jupyter=True))
     logger.info(f"{task_name} task creates flyte deck html to file://{deck_path}")
->>>>>>> 10484cc0
 
 
 root = os.path.dirname(os.path.abspath(__file__))
