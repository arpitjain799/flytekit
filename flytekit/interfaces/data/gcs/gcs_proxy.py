--- conflicted
+++ resolved
@@ -4,12 +4,7 @@
 import sys as _sys
 import uuid as _uuid
 
-<<<<<<< HEAD
-from flytekit.common.exceptions.user import \
-    FlyteUserException as _FlyteUserException
-=======
 from flytekit.common.exceptions.user import FlyteUserException as _FlyteUserException
->>>>>>> 83c10cca
 from flytekit.configuration import gcp as _gcp_config
 from flytekit.interfaces import random as _flyte_random
 from flytekit.interfaces.data import common as _common_data
@@ -64,9 +59,7 @@
         GCSProxy._check_binary()
 
         if not remote_path.startswith("gs://"):
-            raise ValueError(
-                "Not an GS Key. Please use FQN (GS ARN) of the format gs://..."
-            )
+            raise ValueError("Not an GS Key. Please use FQN (GS ARN) of the format gs://...")
 
         cmd = [GCSProxy._GS_UTIL_CLI, "-q", "stat", remote_path]
         try:
@@ -83,13 +76,9 @@
         GCSProxy._check_binary()
 
         if not remote_path.startswith("gs://"):
-            raise ValueError(
-                "Not an GS Key. Please use FQN (GS ARN) of the format gs://..."
-            )
+            raise ValueError("Not an GS Key. Please use FQN (GS ARN) of the format gs://...")
 
-        cmd = self._maybe_with_gsutil_parallelism(
-            "cp", "-r", _amend_path(remote_path), local_path
-        )
+        cmd = self._maybe_with_gsutil_parallelism("cp", "-r", _amend_path(remote_path), local_path)
         return _update_cmd_config_and_execute(cmd)
 
     def download(self, remote_path, local_path):
@@ -98,9 +87,7 @@
         :param Text local_path: directory to copy to
         """
         if not remote_path.startswith("gs://"):
-            raise ValueError(
-                "Not an GS Key. Please use FQN (GS ARN) of the format gs://..."
-            )
+            raise ValueError("Not an GS Key. Please use FQN (GS ARN) of the format gs://...")
 
         GCSProxy._check_binary()
 
@@ -123,21 +110,12 @@
         :param Text remote_path:
         """
         if not remote_path.startswith("gs://"):
-            raise ValueError(
-                "Not an GS Key. Please use FQN (GS ARN) of the format gs://..."
-            )
+            raise ValueError("Not an GS Key. Please use FQN (GS ARN) of the format gs://...")
 
         GCSProxy._check_binary()
 
         cmd = self._maybe_with_gsutil_parallelism(
-<<<<<<< HEAD
-            "cp",
-            "-r",
-            _amend_path(local_path),
-            remote_path if remote_path.endswith("/") else remote_path + "/",
-=======
             "cp", "-r", _amend_path(local_path), remote_path if remote_path.endswith("/") else remote_path + "/",
->>>>>>> 83c10cca
         )
         return _update_cmd_config_and_execute(cmd)
 
