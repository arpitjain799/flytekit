import os as _os
import shutil as _shutil
import tempfile as _tempfile
import time as _time
from hashlib import sha224 as _sha224
from pathlib import Path
from typing import Dict, List, Optional

<<<<<<< HEAD
=======
from flytekit.configuration import resources as _resource_config
from flytekit.loggers import logger
>>>>>>> 6530601c
from flytekit.models import task as _task_models


def _dnsify(value: str) -> str:
    """
    Converts value into a DNS-compliant (RFC1035/RFC1123 DNS_LABEL). The resulting string must only consist of
    alphanumeric (lower-case a-z, and 0-9) and not exceed 63 characters. It's permitted to have '-' character as long
    as it's not in the first or last positions.

    :param Text value:
    :rtype: Text
    """
    res = ""
    MAX = 63
    HASH_LEN = 10
    if len(value) >= MAX:
        h = _sha224(value.encode("utf-8")).hexdigest()[:HASH_LEN]
        value = "{}-{}".format(h, value[-(MAX - HASH_LEN - 1) :])
    for ch in value:
        if ch == "_" or ch == "-" or ch == ".":
            # Convert '_' to '-' unless it's the first character, in which case we drop it.
            if res != "" and len(res) < 62:
                res += "-"
        elif not ch.isalnum():
            # Trim non-alphanumeric letters.
            pass
        elif ch.islower() or ch.isdigit():
            # Character is already compliant, just append it.
            res += ch
        else:
            # Character is upper-case. Add a '-' before it for better readability.
            if res != "" and res[-1] != "-" and len(res) < 62:
                res += "-"
            res += ch.lower()

    if len(res) > 0 and res[-1] == "-":
        res = res[: len(res) - 1]

    return res


def _get_container_definition(
    image: str,
    command: List[str],
    args: List[str],
    data_loading_config: Optional[_task_models.DataLoadingConfig] = None,
    storage_request: Optional[str] = None,
    ephemeral_storage_request: Optional[str] = None,
    cpu_request: Optional[str] = None,
    gpu_request: Optional[str] = None,
    memory_request: Optional[str] = None,
    storage_limit: Optional[str] = None,
    ephemeral_storage_limit: Optional[str] = None,
    cpu_limit: Optional[str] = None,
    gpu_limit: Optional[str] = None,
    memory_limit: Optional[str] = None,
    environment: Optional[Dict[str, str]] = None,
) -> _task_models.Container:
    storage_limit = storage_limit
    storage_request = storage_request
    ephemeral_storage_limit = ephemeral_storage_limit
    ephemeral_storage_request = ephemeral_storage_request
    cpu_limit = cpu_limit
    cpu_request = cpu_request
    gpu_limit = gpu_limit
    gpu_request = gpu_request
    memory_limit = memory_limit
    memory_request = memory_request

    requests = []
    if storage_request:
        requests.append(
            _task_models.Resources.ResourceEntry(_task_models.Resources.ResourceName.STORAGE, storage_request)
        )
    if ephemeral_storage_request:
        requests.append(
            _task_models.Resources.ResourceEntry(
                _task_models.Resources.ResourceName.EPHEMERAL_STORAGE, ephemeral_storage_request
            )
        )
    if cpu_request:
        requests.append(_task_models.Resources.ResourceEntry(_task_models.Resources.ResourceName.CPU, cpu_request))
    if gpu_request:
        requests.append(_task_models.Resources.ResourceEntry(_task_models.Resources.ResourceName.GPU, gpu_request))
    if memory_request:
        requests.append(
            _task_models.Resources.ResourceEntry(_task_models.Resources.ResourceName.MEMORY, memory_request)
        )

    limits = []
    if storage_limit:
        limits.append(_task_models.Resources.ResourceEntry(_task_models.Resources.ResourceName.STORAGE, storage_limit))
    if ephemeral_storage_limit:
        limits.append(
            _task_models.Resources.ResourceEntry(
                _task_models.Resources.ResourceName.EPHEMERAL_STORAGE, ephemeral_storage_limit
            )
        )
    if cpu_limit:
        limits.append(_task_models.Resources.ResourceEntry(_task_models.Resources.ResourceName.CPU, cpu_limit))
    if gpu_limit:
        limits.append(_task_models.Resources.ResourceEntry(_task_models.Resources.ResourceName.GPU, gpu_limit))
    if memory_limit:
        limits.append(_task_models.Resources.ResourceEntry(_task_models.Resources.ResourceName.MEMORY, memory_limit))

    if environment is None:
        environment = {}

    return _task_models.Container(
        image=image,
        command=command,
        args=args,
        resources=_task_models.Resources(limits=limits, requests=requests),
        env=environment,
        config={},
        data_loading_config=data_loading_config,
    )


def load_proto_from_file(pb2_type, path):
    with open(path, "rb") as reader:
        out = pb2_type()
        out.ParseFromString(reader.read())
        return out


def write_proto_to_file(proto, path):
    Path(_os.path.dirname(path)).mkdir(parents=True, exist_ok=True)
    with open(path, "wb") as writer:
        writer.write(proto.SerializeToString())


class Directory(object):
    def __init__(self, path):
        """
        :param Text path: local path of directory
        """
        self._name = path

    @property
    def name(self):
        """
        :rtype: Text
        """
        return self._name

    def list_dir(self):
        """
        The list of absolute filepaths for all immediate sub-paths
        :rtype: list[Text]
        """
        return [_os.path.join(self.name, f) for f in _os.listdir(self.name)]

    def __enter__(self):
        pass

    def __exit__(self, exc_type, exc_val, exc_tb):
        pass


class AutoDeletingTempDir(Directory):
    """
    Creates a posix safe tempdir which is auto deleted once out of scope
    """

    def __init__(self, working_dir_prefix=None, tmp_dir=None, cleanup=True):
        """
        :param Text working_dir_prefix: A prefix to help identify temporary directories
        :param Text tmp_dir: Path to desired temporary directory
        :param bool cleanup: Whether the directory should be cleaned up upon exit
        """
        self._tmp_dir = tmp_dir
        self._working_dir_prefix = (working_dir_prefix + "_") if working_dir_prefix else ""
        self._cleanup = cleanup
        super(AutoDeletingTempDir, self).__init__(None)

    def __enter__(self):
        self._name = _tempfile.mkdtemp(dir=self._tmp_dir, prefix=self._working_dir_prefix)
        return self

    def get_named_tempfile(self, name):
        return _os.path.join(self.name, name)

    def _cleanup_dir(self):
        if self.name and self._cleanup:
            if _os.path.exists(self.name):
                _shutil.rmtree(self.name)
            self._name = None

    def force_cleanup(self):
        self._cleanup_dir()

    def __exit__(self, exc_type, exc_val, exc_tb):
        self._cleanup_dir()

    def __repr__(self):
        return "Auto-Deleting Tmp Directory @ {}".format(self.name)

    def __str__(self):
        return self.__repr__()


class PerformanceTimer(object):
    def __init__(self, context_statement):
        """
        :param Text context_statement: the statement to log
        """
        self._context_statement = context_statement
        self._start_wall_time = None
        self._start_process_time = None

    def __enter__(self):
        logger.info("Entering timed context: {}".format(self._context_statement))
        self._start_wall_time = _time.perf_counter()
        self._start_process_time = _time.process_time()

    def __exit__(self, exc_type, exc_val, exc_tb):
        end_wall_time = _time.perf_counter()
        end_process_time = _time.process_time()
        logger.info(
            "Exiting timed context: {} [Wall Time: {}s, Process Time: {}s]".format(
                self._context_statement,
                end_wall_time - self._start_wall_time,
                end_process_time - self._start_process_time,
            )
        )<|MERGE_RESOLUTION|>--- conflicted
+++ resolved
@@ -5,12 +5,7 @@
 from hashlib import sha224 as _sha224
 from pathlib import Path
 from typing import Dict, List, Optional
-
-<<<<<<< HEAD
-=======
-from flytekit.configuration import resources as _resource_config
 from flytekit.loggers import logger
->>>>>>> 6530601c
 from flytekit.models import task as _task_models
 
 
