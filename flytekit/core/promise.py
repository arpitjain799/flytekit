--- conflicted
+++ resolved
@@ -353,13 +353,8 @@
     def __hash__(self):
         return hash(id(self))
 
-<<<<<<< HEAD
-    def __rshift__(self, other: typing.Union[Promise, VoidPromise]):
+    def __rshift__(self, other: Union[Promise, VoidPromise]):
         if not self.is_ready and other.ref:
-=======
-    def __rshift__(self, other: Union[Promise, VoidPromise]):
-        if not self.is_ready:
->>>>>>> 03d9f629
             self.ref.node.runs_before(other.ref.node)
         return other
 
@@ -466,11 +461,7 @@
 
 def create_native_named_tuple(
     ctx: FlyteContext,
-<<<<<<< HEAD
     promises: Union[Tuple[Promise], Promise, VoidPromise, None],
-=======
-    promises: Optional[Union[Promise, List[Promise]]],
->>>>>>> 03d9f629
     entity_interface: Interface,
 ) -> Optional[Tuple]:
     """
@@ -697,13 +688,8 @@
     def ref(self) -> Optional[NodeOutput]:
         return self._ref
 
-<<<<<<< HEAD
-    def __rshift__(self, other: typing.Union[Promise, VoidPromise]):
+    def __rshift__(self, other: Union[Promise, VoidPromise]):
         if self.ref and other.ref:
-=======
-    def __rshift__(self, other: Union[Promise, VoidPromise]):
-        if self.ref:
->>>>>>> 03d9f629
             self.ref.node.runs_before(other.ref.node)
         return other
 
