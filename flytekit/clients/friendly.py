from __future__ import absolute_import

import six as _six
from flyteidl.admin import common_pb2 as _common_pb2
from flyteidl.admin import execution_pb2 as _execution_pb2
from flyteidl.admin import launch_plan_pb2 as _launch_plan_pb2
from flyteidl.admin import node_execution_pb2 as _node_execution_pb2
<<<<<<< HEAD
from flyteidl.admin import \
    project_domain_attributes_pb2 as _project_domain_attributes_pb2
=======
from flyteidl.admin import project_domain_attributes_pb2 as _project_domain_attributes_pb2
>>>>>>> 83c10cca
from flyteidl.admin import project_pb2 as _project_pb2
from flyteidl.admin import task_execution_pb2 as _task_execution_pb2
from flyteidl.admin import task_pb2 as _task_pb2
from flyteidl.admin import workflow_attributes_pb2 as _workflow_attributes_pb2
from flyteidl.admin import workflow_pb2 as _workflow_pb2
<<<<<<< HEAD
from flyteidl.core import identifier_pb2 as _identifier_pb2

from flytekit.clients.raw import \
    RawSynchronousFlyteClient as _RawSynchronousFlyteClient
from flytekit.common.exceptions.user import FlyteAssertion as _FlyteAssertion
=======

from flytekit.clients.raw import RawSynchronousFlyteClient as _RawSynchronousFlyteClient
>>>>>>> 83c10cca
from flytekit.models import common as _common
from flytekit.models import execution as _execution
from flytekit.models import filters as _filters
from flytekit.models import launch_plan as _launch_plan
from flytekit.models import node_execution as _node_execution
from flytekit.models import task as _task
from flytekit.models.admin import task_execution as _task_execution
from flytekit.models.admin import workflow as _workflow
from flytekit.models.core import identifier as _identifier


class SynchronousFlyteClient(_RawSynchronousFlyteClient):
    @property
    def raw(self):
        """
        Gives access to the raw client
        :rtype: flytekit.clients.raw.RawSynchronousFlyteClient
        """
        return super(SynchronousFlyteClient, self)

    ####################################################################################################################
    #
    #  Task Endpoints
    #
    ####################################################################################################################

    def create_task(self, task_identifer, task_spec):
        """
        This will create a task definition in the Admin database. Once successful, the task object can be
        retrieved via the client or viewed via the UI or command-line interfaces.

        .. note ::

            Overwrites are not supported so any request for a given project, domain, name, and version that exists in
            the database must match the existing definition exactly. Furthermore, as long as the request
            remains identical, calling this method multiple times will result in success.

        :param flytekit.models.core.identifier.Identifier task_identifer: The identifier for this task.
        :param flytekit.models.task.TaskSpec task_spec: This is the actual definition of the task that
            should be created.
        :raises flytekit.common.exceptions.user.FlyteEntityAlreadyExistsException: If an identical version of the
            task is found, this exception is raised.  The client might choose to ignore this exception because the
            identical task is already registered.
        :raises grpc.RpcError:
        """
        super(SynchronousFlyteClient, self).create_task(
<<<<<<< HEAD
            _task_pb2.TaskCreateRequest(
                id=task_identifer.to_flyte_idl(), spec=task_spec.to_flyte_idl()
            )
        )

    def list_task_ids_paginated(
        self, project, domain, limit=100, token=None, sort_by=None
    ):
=======
            _task_pb2.TaskCreateRequest(id=task_identifer.to_flyte_idl(), spec=task_spec.to_flyte_idl())
        )

    def list_task_ids_paginated(self, project, domain, limit=100, token=None, sort_by=None):
>>>>>>> 83c10cca
        """
        This returns a page of identifiers for the tasks for a given project and domain. Filters can also be
        specified.

        .. note ::

            This is a paginated API.  Use the token field in the request to specify a page offset token.
            The user of the API is responsible for providing this token.

        .. note ::

            If entries are added to the database between requests for different pages, it is possible to receive
            entries on the second page that also appeared on the first.

        :param Text project: The namespace of the project to list.
        :param Text domain: The domain space of the project to list.
        :param int limit: [Optional] The maximum number of entries to return.  Must be greater than 0.  The maximum
            page size is determined by the Flyte Admin Service configuration.  If limit is greater than the maximum
            page size, an exception will be raised.
        :param Text token: [Optional] If specified, this specifies where in the rows of results to skip before reading.
            If you previously retrieved a page response with token="foo" and you want the next page,
            specify token="foo". Please see the notes for this function about the caveats of the paginated API.
        :param flytekit.models.admin.common.Sort sort_by: [Optional] If provided, the results will be sorted.
        :raises: TODO
        :rtype: list[flytekit.models.common.NamedEntityIdentifier], Text
        """
        identifier_list = super(SynchronousFlyteClient, self).list_task_ids_paginated(
            _common_pb2.NamedEntityIdentifierListRequest(
                project=project,
                domain=domain,
                limit=limit,
                token=token,
                sort_by=None if sort_by is None else sort_by.to_flyte_idl(),
            )
        )
        return (
<<<<<<< HEAD
            [
                _common.NamedEntityIdentifier.from_flyte_idl(identifier_pb)
                for identifier_pb in identifier_list.entities
            ],
            _six.text_type(identifier_list.token),
        )

    def list_tasks_paginated(
        self, identifier, limit=100, token=None, filters=None, sort_by=None
    ):
=======
            [_common.NamedEntityIdentifier.from_flyte_idl(identifier_pb) for identifier_pb in identifier_list.entities],
            _six.text_type(identifier_list.token),
        )

    def list_tasks_paginated(self, identifier, limit=100, token=None, filters=None, sort_by=None):
>>>>>>> 83c10cca
        """
        This returns a page of task metadata for tasks in a given project and domain.  Optionally,
        specifying a name will limit the results to only tasks with that name in the given project and domain.

        .. note ::

            This is a paginated API.  Use the token field in the request to specify a page offset token.
            The user of the API is responsible for providing this token.

        .. note ::

            If entries are added to the database between requests for different pages, it is possible to receive
            entries on the second page that also appeared on the first.

        :param flytekit.models.common.NamedEntityIdentifier identifier: NamedEntityIdentifier to list.
        :param int limit: [Optional] The maximum number of entries to return.  Must be greater than 0.  The maximum
            page size is determined by the Flyte Admin Service configuration.  If limit is greater than the maximum
            page size, an exception will be raised.
        :param int token: [Optional] If specified, this specifies where in the rows of results to skip before reading.
            If you previously retrieved a page response with token="foo" and you want the next page,
            specify token="foo". Please see the notes for this function about the caveats of the paginated API.
        :param list[flytekit.models.filters.Filter] filters: [Optional] If specified, the filters will be applied to
            the query.  If the filter is not supported, an exception will be raised.
        :param flytekit.models.admin.common.Sort sort_by: [Optional] If provided, the results will be sorted.
        :raises: TODO
        :rtype: list[flytekit.models.task.Task], Text
        """
        task_list = super(SynchronousFlyteClient, self).list_tasks_paginated(
            resource_list_request=_common_pb2.ResourceListRequest(
                id=identifier.to_flyte_idl(),
                limit=limit,
                token=token,
                filters=_filters.FilterList(filters or []).to_flyte_idl(),
                sort_by=None if sort_by is None else sort_by.to_flyte_idl(),
            )
        )
        # TODO: tmp workaround
        for pb in task_list.tasks:
            pb.id.resource_type = _identifier.ResourceType.TASK
        return (
            [_task.Task.from_flyte_idl(task_pb2) for task_pb2 in task_list.tasks],
            _six.text_type(task_list.token),
        )

    def get_task(self, id):
        """
        This returns a single task for a given identifier.

        :param flytekit.models.core.identifier.Identifier id: The ID representing a given task.
        :raises: TODO
        :rtype: flytekit.models.task.Task
        """
        return _task.Task.from_flyte_idl(
<<<<<<< HEAD
            super(SynchronousFlyteClient, self).get_task(
                _common_pb2.ObjectGetRequest(id=id.to_flyte_idl())
            )
=======
            super(SynchronousFlyteClient, self).get_task(_common_pb2.ObjectGetRequest(id=id.to_flyte_idl()))
>>>>>>> 83c10cca
        )

    ####################################################################################################################
    #
    #  Workflow Endpoints
    #
    ####################################################################################################################

    def create_workflow(self, workflow_identifier, workflow_spec):
        """
        This will create a workflow definition in the Admin database. Once successful, the workflow object can be
        retrieved via the client or viewed via the UI or command-line interfaces.

        .. note ::

            Overwrites are not supported so any request for a given project, domain, name, and version that exists in
            the database must match the existing definition exactly. Furthermore, as long as the request
            remains identical, calling this method multiple times will result in success.

        :param: flytekit.models.core.identifier.Identifier workflow_identifier: The identifier for this workflow.
        :param: flytekit.models.admin.workflow.WorkflowSpec workflow_spec: This is the actual definition of the workflow
            that should be created.
        :raises flytekit.common.exceptions.user.FlyteEntityAlreadyExistsException: If an identical version of the
            workflow is found, this exception is raised.  The client might choose to ignore this exception because the
            identical workflow is already registered.
        :raises grpc.RpcError:
        """
        super(SynchronousFlyteClient, self).create_workflow(
            _workflow_pb2.WorkflowCreateRequest(
                id=workflow_identifier.to_flyte_idl(), spec=workflow_spec.to_flyte_idl()
            )
        )

<<<<<<< HEAD
    def list_workflow_ids_paginated(
        self, project, domain, limit=100, token=None, sort_by=None
    ):
=======
    def list_workflow_ids_paginated(self, project, domain, limit=100, token=None, sort_by=None):
>>>>>>> 83c10cca
        """
        This returns a page of identifiers for the workflows for a given project and domain. Filters can also be
        specified.

        .. note ::

            This is a paginated API.  Use the token field in the request to specify a page offset token.
            The user of the API is responsible for providing this token.

        .. note ::

            If entries are added to the database between requests for different pages, it is possible to receive
            entries on the second page that also appeared on the first.

        :param: Text project: The namespace of the project to list.
        :param: Text domain: The domain space of the project to list.
        :param: int limit: [Optional] The maximum number of entries to return.  Must be greater than 0.  The maximum
            page size is determined by the Flyte Admin Service configuration.  If limit is greater than the maximum
            page size, an exception will be raised.
        :param: int token: [Optional] If specified, this specifies where in the rows of results to skip before reading.
            If you previously retrieved a page response with token="foo" and you want the next page,
            specify token="foo". Please see the notes for this function about the caveats of the paginated API.
        :param flytekit.models.admin.common.Sort sort_by: [Optional] If provided, the results will be sorted.
        :raises: TODO
        :rtype: list[flytekit.models.common.NamedEntityIdentifier], Text
        """
        identifier_list = super(
            SynchronousFlyteClient, self
        ).list_workflow_ids_paginated(
            _common_pb2.NamedEntityIdentifierListRequest(
                project=project,
                domain=domain,
                limit=limit,
                token=token,
                sort_by=None if sort_by is None else sort_by.to_flyte_idl(),
            )
        )
        return (
<<<<<<< HEAD
            [
                _common.NamedEntityIdentifier.from_flyte_idl(identifier_pb)
                for identifier_pb in identifier_list.entities
            ],
            _six.text_type(identifier_list.token),
        )

    def list_workflows_paginated(
        self, identifier, limit=100, token=None, filters=None, sort_by=None
    ):
=======
            [_common.NamedEntityIdentifier.from_flyte_idl(identifier_pb) for identifier_pb in identifier_list.entities],
            _six.text_type(identifier_list.token),
        )

    def list_workflows_paginated(self, identifier, limit=100, token=None, filters=None, sort_by=None):
>>>>>>> 83c10cca
        """
        This returns a page of workflow meta-information for workflows in a given project and domain.  Optionally,
        specifying a name will limit the results to only workflows with that name in the given project and domain.

        .. note ::

            This is a paginated API.  Use the token field in the request to specify a page offset token.
            The user of the API is responsible for providing this token.

        .. note ::

            If entries are added to the database between requests for different pages, it is possible to receive
            entries on the second page that also appeared on the first.

        :param flytekit.models.common.NamedEntityIdentifier identifier: NamedEntityIdentifier to list.
        :param int limit: [Optional] The maximum number of entries to return.  Must be greater than 0.  The maximum
            page size is determined by the Flyte Admin Service configuration.  If limit is greater than the maximum
            page size, an exception will be raised.
        :param int token: [Optional] If specified, this specifies where in the rows of results to skip before reading.
            If you previously retrieved a page response with token="foo" and you want the next page,
            specify token="foo". Please see the notes for this function about the caveats of the paginated API.
        :param list[flytekit.models.filters.Filter] filters: [Optional] If specified, the filters will be applied to
            the query.  If the filter is not supported, an exception will be raised.
        :param flytekit.models.admin.common.Sort sort_by: [Optional] If provided, the results will be sorted.
        :raises: TODO
        :rtype: list[flytekit.models.admin.workflow.Workflow], Text
        """
        wf_list = super(SynchronousFlyteClient, self).list_workflows_paginated(
            resource_list_request=_common_pb2.ResourceListRequest(
                id=identifier.to_flyte_idl(),
                limit=limit,
                token=token,
                filters=_filters.FilterList(filters or []).to_flyte_idl(),
                sort_by=None if sort_by is None else sort_by.to_flyte_idl(),
            )
        )
        # TODO: tmp workaround
        for pb in wf_list.workflows:
            pb.id.resource_type = _identifier.ResourceType.WORKFLOW
        return (
            [_workflow.Workflow.from_flyte_idl(wf_pb2) for wf_pb2 in wf_list.workflows],
            _six.text_type(wf_list.token),
        )

    def get_workflow(self, id):
        """
        This returns a single task for a given ID.

        :param flytekit.models.core.identifier.Identifier id: The ID representing a given task.
        :raises: TODO
        :rtype: flytekit.models.admin.workflow.Workflow
        """
        return _workflow.Workflow.from_flyte_idl(
<<<<<<< HEAD
            super(SynchronousFlyteClient, self).get_workflow(
                _common_pb2.ObjectGetRequest(id=id.to_flyte_idl())
            )
=======
            super(SynchronousFlyteClient, self).get_workflow(_common_pb2.ObjectGetRequest(id=id.to_flyte_idl()))
>>>>>>> 83c10cca
        )

    ####################################################################################################################
    #
    #  Launch Plan Endpoints
    #
    ####################################################################################################################

    def create_launch_plan(self, launch_plan_identifer, launch_plan_spec):
        """
        This will create a launch plan definition in the Admin database.  Once successful, the launch plan object can be
        retrieved via the client or viewed via the UI or command-line interfaces.

        .. note ::

            Overwrites are not supported so any request for a given project, domain, name, and version that exists in
            the database must match the existing definition exactly.  This also means that as long as the request
            remains identical, calling this method multiple times will result in success.

        :param: flytekit.models.core.identifier.Identifier launch_plan_identifer: The identifier for this launch plan.
        :param: flytekit.models.launch_plan.LaunchPlanSpec launch_plan_spec: This is the actual definition of the
            launch plan that should be created.
        :raises flytekit.common.exceptions.user.FlyteEntityAlreadyExistsException: If an identical version of the
            launch plan is found, this exception is raised.  The client might choose to ignore this exception because
            the identical launch plan is already registered.
        :raises grpc.RpcError:
        """
        super(SynchronousFlyteClient, self).create_launch_plan(
            _launch_plan_pb2.LaunchPlanCreateRequest(
<<<<<<< HEAD
                id=launch_plan_identifer.to_flyte_idl(),
                spec=launch_plan_spec.to_flyte_idl(),
=======
                id=launch_plan_identifer.to_flyte_idl(), spec=launch_plan_spec.to_flyte_idl(),
>>>>>>> 83c10cca
            )
        )

    def get_launch_plan(self, id):
        """
        Retrieves a launch plan entity.

        :param flytekit.models.core.identifier.Identifier id: unique identifier for launch plan to retrieve
        :rtype: flytekit.models.launch_plan.LaunchPlan
        """
        return _launch_plan.LaunchPlan.from_flyte_idl(
<<<<<<< HEAD
            super(SynchronousFlyteClient, self).get_launch_plan(
                _common_pb2.ObjectGetRequest(id=id.to_flyte_idl())
            )
=======
            super(SynchronousFlyteClient, self).get_launch_plan(_common_pb2.ObjectGetRequest(id=id.to_flyte_idl()))
>>>>>>> 83c10cca
        )

    def get_active_launch_plan(self, identifier):
        """
        Retrieves the active launch plan entity given a named entity identifier (project, domain, name).  Raises an
        error if no active launch plan exists.

        :param flytekit.models.common.NamedEntityIdentifier identifier: NamedEntityIdentifier to list.
        :rtype: flytekit.models.launch_plan.LaunchPlan
        """
        return _launch_plan.LaunchPlan.from_flyte_idl(
            super(SynchronousFlyteClient, self).get_active_launch_plan(
                _launch_plan_pb2.ActiveLaunchPlanRequest(id=identifier.to_flyte_idl())
            )
        )

<<<<<<< HEAD
    def list_launch_plan_ids_paginated(
        self, project, domain, limit=100, token=None, sort_by=None
    ):
=======
    def list_launch_plan_ids_paginated(self, project, domain, limit=100, token=None, sort_by=None):
>>>>>>> 83c10cca
        """
        This returns a page of identifiers for the launch plans for a given project and domain. Filters can also be
        specified.

        .. note ::

            This is a paginated API.  Use the token field in the request to specify a page offset token.
            The user of the API is responsible for providing this token.

        .. note ::

            If entries are added to the database between requests for different pages, it is possible to receive
            entries on the second page that also appeared on the first.

        :param: Text project: The namespace of the project to list.
        :param: Text domain: The domain space of the project to list.
        :param: int limit: [Optional] The maximum number of entries to return.  Must be greater than 0.  The maximum
            page size is determined by the Flyte Admin Service configuration.  If limit is greater than the maximum
            page size, an exception will be raised.
        :param: int token: [Optional] If specified, this specifies where in the rows of results to skip before reading.
            If you previously retrieved a page response with token="foo" and you want the next page,
            specify token="foo". Please see the notes for this function about the caveats of the paginated API.
        :param flytekit.models.admin.common.Sort sort_by: [Optional] If provided, the results will be sorted.
        :raises: TODO
        :rtype: list[flytekit.models.common.NamedEntityIdentifier], Text
        """
        identifier_list = super(
            SynchronousFlyteClient, self
        ).list_launch_plan_ids_paginated(
            _common_pb2.NamedEntityIdentifierListRequest(
                project=project,
                domain=domain,
                limit=limit,
                token=token,
                sort_by=None if sort_by is None else sort_by.to_flyte_idl(),
            )
        )
        return (
<<<<<<< HEAD
            [
                _common.NamedEntityIdentifier.from_flyte_idl(identifier_pb)
                for identifier_pb in identifier_list.entities
            ],
            _six.text_type(identifier_list.token),
        )

    def list_launch_plans_paginated(
        self, identifier, limit=100, token=None, filters=None, sort_by=None
    ):
=======
            [_common.NamedEntityIdentifier.from_flyte_idl(identifier_pb) for identifier_pb in identifier_list.entities],
            _six.text_type(identifier_list.token),
        )

    def list_launch_plans_paginated(self, identifier, limit=100, token=None, filters=None, sort_by=None):
>>>>>>> 83c10cca
        """
        This returns a page of launch plan meta-information for launch plans in a given project and domain.  Optionally,
        specifying a name will limit the results to only workflows with that name in the given project and domain.

        .. note ::

            This is a paginated API.  Use the token field in the request to specify a page offset token.
            The user of the API is responsible for providing this token.

        .. note ::

            If entries are added to the database between requests for different pages, it is possible to receive
            entries on the second page that also appeared on the first.

        :param flytekit.models.common.NamedEntityIdentifier identifier: NamedEntityIdentifier to list.
        :param int limit: [Optional] The maximum number of entries to return.  Must be greater than 0.  The maximum
            page size is determined by the Flyte Admin Service configuration.  If limit is greater than the maximum
            page size, an exception will be raised.
        :param int token: [Optional] If specified, this specifies where in the rows of results to skip before reading.
            If you previously retrieved a page response with token="foo" and you want the next page,
            specify token="foo". Please see the notes for this function about the caveats of the paginated API.
        :param list[flytekit.models.filters.Filter] filters: [Optional] If specified, the filters will be applied to
            the query.  If the filter is not supported, an exception will be raised.
        :param flytekit.models.admin.common.Sort sort_by: [Optional] If provided, the results will be sorted.
        :raises: TODO
        :rtype: list[flytekit.models.launch_plan.LaunchPlan], str
        """
        lp_list = super(SynchronousFlyteClient, self).list_launch_plans_paginated(
            resource_list_request=_common_pb2.ResourceListRequest(
                id=identifier.to_flyte_idl(),
                limit=limit,
                token=token,
                filters=_filters.FilterList(filters or []).to_flyte_idl(),
                sort_by=None if sort_by is None else sort_by.to_flyte_idl(),
            )
        )
        # TODO: tmp workaround
        for pb in lp_list.launch_plans:
            pb.id.resource_type = _identifier.ResourceType.LAUNCH_PLAN
        return (
            [_launch_plan.LaunchPlan.from_flyte_idl(pb) for pb in lp_list.launch_plans],
            _six.text_type(lp_list.token),
        )

<<<<<<< HEAD
    def list_active_launch_plans_paginated(
        self, project, domain, limit=100, token=None, sort_by=None
    ):
=======
    def list_active_launch_plans_paginated(self, project, domain, limit=100, token=None, sort_by=None):
>>>>>>> 83c10cca
        """
        This returns a page of currently active launch plan meta-information for launch plans in a given project and
        domain.

        .. note ::

            This is a paginated API.  Use the token field in the request to specify a page offset token.
            The user of the API is responsible for providing this token.

        .. note ::

            If entries are added to the database between requests for different pages, it is possible to receive
            entries on the second page that also appeared on the first.

        :param Text project:
        :param Text domain:
        :param int limit: [Optional] The maximum number of entries to return.  Must be greater than 0.  The maximum
            page size is determined by the Flyte Admin Service configuration.  If limit is greater than the maximum
            page size, an exception will be raised.
        :param int token: [Optional] If specified, this specifies where in the rows of results to skip before reading.
            If you previously retrieved a page response with token="foo" and you want the next page,
            specify token="foo". Please see the notes for this function about the caveats of the paginated API.
        :param flytekit.models.admin.common.Sort sort_by: [Optional] If provided, the results will be sorted.
        :raises: TODO
        :rtype: list[flytekit.models.launch_plan.LaunchPlan], str
        """
        lp_list = super(
            SynchronousFlyteClient, self
        ).list_active_launch_plans_paginated(
            _launch_plan_pb2.ActiveLaunchPlanListRequest(
                project=project,
                domain=domain,
                limit=limit,
                token=token,
                sort_by=None if sort_by is None else sort_by.to_flyte_idl(),
            )
        )
        # TODO: tmp workaround
        for pb in lp_list.launch_plans:
            pb.id.resource_type = _identifier.ResourceType.LAUNCH_PLAN
        return (
            [_launch_plan.LaunchPlan.from_flyte_idl(pb) for pb in lp_list.launch_plans],
            _six.text_type(lp_list.token),
        )

    def update_launch_plan(self, id, state):
        """
        Updates a launch plan.  Currently, this can only be used to update a given launch plan's state (ACTIVE v.
        INACTIVE) for schedules.  If a launch plan with a given project, domain, and name is set to ACTIVE,
        then any other launch plan with the same project, domain, and name that was set to ACTIVE will be switched to
        INACTIVE in one transaction.

        :param flytekit.models.core.identifier.Identifier id: identifier for launch plan to update
        :param int state: Enum value from flytekit.models.launch_plan.LaunchPlanState
        """
        super(SynchronousFlyteClient, self).update_launch_plan(
            _launch_plan_pb2.LaunchPlanUpdateRequest(id=id.to_flyte_idl(), state=state)
        )

    ####################################################################################################################
    #
    #  Named Entity Endpoints
    #
    ####################################################################################################################

    def update_named_entity(self, resource_type, id, metadata):
        """
        Updates the metadata associated with a named entity.  A named entity is designated a resource, e.g. a workflow,
        task or launch plan specified by {project, domain, name} across all versions of the resource.

        :param int resource_type: Enum value from flytekit.models.identifier.ResourceType
        :param flytekit.models.admin.named_entity.NamedEntityIdentifier id: identifier for named entity to update
        :param flytekit.models.admin.named_entity.NamedEntityIdentifierMetadata metadata:
        """
        super(SynchronousFlyteClient, self).update_named_entity(
            _common_pb2.NamedEntityUpdateRequest(
                resource_type=resource_type, id=id.to_flyte_idl(), metadata=metadata.to_flyte_idl(),
            )
        )

    ####################################################################################################################
    #
    #  Execution Endpoints
    #
    ####################################################################################################################

    def create_execution(self, project, domain, name, execution_spec, inputs):
        """
        This will create an execution for the given execution spec.
        :param Text project:
        :param Text domain:
        :param Text name:
        :param flytekit.models.execution.ExecutionSpec execution_spec: This is the specification for the execution.
        :param flytekit.models.literals.LiteralMap inputs: The inputs for the execution
        :returns: The unique identifier for the execution.
        :rtype: flytekit.models.core.identifier.WorkflowExecutionIdentifier
        """
        return _identifier.WorkflowExecutionIdentifier.from_flyte_idl(
            super(SynchronousFlyteClient, self)
            .create_execution(
                _execution_pb2.ExecutionCreateRequest(
                    project=project,
                    domain=domain,
                    name=name,
                    spec=execution_spec.to_flyte_idl(),
                    inputs=inputs.to_flyte_idl(),
                )
            )
            .id
        )

    def get_execution(self, id):
        """
        :param flytekit.common.core.identifier.WorkflowExecutionIdentifier id:
        :rtype: flytekit.models.execution.Execution
        """
        return _execution.Execution.from_flyte_idl(
            super(SynchronousFlyteClient, self).get_execution(
                _execution_pb2.WorkflowExecutionGetRequest(id=id.to_flyte_idl())
            )
        )

    def get_execution_data(self, id):
        """
        Returns signed URLs to LiteralMap blobs for an execution's inputs and outputs (when available).

        :param flytekit.models.core.identifier.WorkflowExecutionIdentifier id:
        :rtype: flytekit.models.execution.WorkflowExecutionGetDataResponse
        """
        return _execution.WorkflowExecutionGetDataResponse.from_flyte_idl(
            super(SynchronousFlyteClient, self).get_execution_data(
                _execution_pb2.WorkflowExecutionGetDataRequest(id=id.to_flyte_idl())
            )
        )

<<<<<<< HEAD
    def list_executions_paginated(
        self, project, domain, limit=100, token=None, filters=None, sort_by=None
    ):
=======
    def list_executions_paginated(self, project, domain, limit=100, token=None, filters=None, sort_by=None):
>>>>>>> 83c10cca
        """
        This returns a page of executions in a given project and domain.

        .. note ::

            This is a paginated API.  Use the token field in the request to specify a page offset token.
            The user of the API is responsible for providing this token.

        .. note ::

            If entries are added to the database between requests for different pages, it is possible to receive
            entries on the second page that also appeared on the first.

        :param Text project: Project in which to list executions.
        :param Text domain: Project in which to list executions.
        :param int limit: [Optional] The maximum number of entries to return.  Must be greater than 0.  The maximum
            page size is determined by the Flyte Admin Service configuration.  If limit is greater than the maximum
            page size, an exception will be raised.
        :param Text token: [Optional] If specified, this specifies where in the rows of results to skip before reading.
            If you previously retrieved a page response with token="foo" and you want the next page,
            specify token="foo". Please see the notes for this function about the caveats of the paginated API.
        :param list[flytekit.models.filters.Filter] filters: [Optional] If specified, the filters will be applied to
            the query.  If the filter is not supported, an exception will be raised.
        :param flytekit.models.admin.common.Sort sort_by: [Optional] If provided, the results will be sorted.
        :raises: TODO
        :rtype: (list[flytekit.models.execution.Execution], Text)
        """
        exec_list = super(SynchronousFlyteClient, self).list_executions_paginated(
            resource_list_request=_common_pb2.ResourceListRequest(
                id=_common_pb2.NamedEntityIdentifier(project=project, domain=domain),
                limit=limit,
                token=token,
                filters=_filters.FilterList(filters or []).to_flyte_idl(),
                sort_by=None if sort_by is None else sort_by.to_flyte_idl(),
            )
        )
        return (
            [_execution.Execution.from_flyte_idl(pb) for pb in exec_list.executions],
            _six.text_type(exec_list.token),
        )

    def terminate_execution(self, id, cause):
        """
        :param flytekit.common.core.identifier.WorkflowExecutionIdentifier id:
        :param Text cause:
        """
        super(SynchronousFlyteClient, self).terminate_execution(
            _execution_pb2.ExecutionTerminateRequest(id=id.to_flyte_idl(), cause=cause)
        )

    def relaunch_execution(self, id, name=None):
        """
        :param flytekit.common.core.identifier.WorkflowExecutionIdentifier id:
        :param Text name: [Optional] name for the new execution. If not specified, a randomly generated name will be
            used
        :returns: The unique identifier for the new execution.
        :rtype: flytekit.models.core.identifier.WorkflowExecutionIdentifier
        """
        return _identifier.WorkflowExecutionIdentifier.from_flyte_idl(
            super(SynchronousFlyteClient, self)
<<<<<<< HEAD
            .relaunch_execution(
                _execution_pb2.ExecutionRelaunchRequest(id=id.to_flyte_idl(), name=name)
            )
=======
            .relaunch_execution(_execution_pb2.ExecutionRelaunchRequest(id=id.to_flyte_idl(), name=name))
>>>>>>> 83c10cca
            .id
        )

    ####################################################################################################################
    #
    #  Node Execution Endpoints
    #
    ####################################################################################################################

    def get_node_execution(self, node_execution_identifier):
        """
        :param flytekit.models.core.identifier.NodeExecutionIdentifier node_execution_identifier:
        :rtype: flytekit.models.node_execution.NodeExecution
        """
        return _node_execution.NodeExecution.from_flyte_idl(
            super(SynchronousFlyteClient, self).get_node_execution(
                _node_execution_pb2.NodeExecutionGetRequest(id=node_execution_identifier.to_flyte_idl())
            )
        )

    def get_node_execution_data(self, node_execution_identifier):
        """
        Returns signed URLs to LiteralMap blobs for a node execution's inputs and outputs (when available).

        :param flytekit.models.core.identifier.NodeExecutionIdentifier node_execution_identifier:
        :rtype: flytekit.models.execution.NodeExecutionGetDataResponse
        """
        return _execution.NodeExecutionGetDataResponse.from_flyte_idl(
            super(SynchronousFlyteClient, self).get_node_execution_data(
                _node_execution_pb2.NodeExecutionGetDataRequest(id=node_execution_identifier.to_flyte_idl())
            )
        )

    def list_node_executions(
<<<<<<< HEAD
        self,
        workflow_execution_identifier,
        limit=100,
        token=None,
        filters=None,
        sort_by=None,
=======
        self, workflow_execution_identifier, limit=100, token=None, filters=None, sort_by=None,
>>>>>>> 83c10cca
    ):
        """
        TODO: Comment
        :param flytekit.models.core.identifier.WorkflowExecutionIdentifier workflow_execution_identifier:
        :param int limit:
        :param Text token: [Optional] If specified, this specifies where in the rows of results to skip before reading.
        If you previously retrieved a page response with token="foo" and you want the next page,
        specify token="foo".
        :param list[flytekit.models.filters.Filter] filters:
        :param flytekit.models.admin.common.Sort sort_by: [Optional] If provided, the results will be sorted.
        :rtype: list[flytekit.models.node_execution.NodeExecution], Text
        """
        exec_list = super(SynchronousFlyteClient, self).list_node_executions_paginated(
            _node_execution_pb2.NodeExecutionListRequest(
                workflow_execution_id=workflow_execution_identifier.to_flyte_idl(),
                limit=limit,
                token=token,
                filters=_filters.FilterList(filters or []).to_flyte_idl(),
                sort_by=None if sort_by is None else sort_by.to_flyte_idl(),
            )
        )
        return (
<<<<<<< HEAD
            [
                _node_execution.NodeExecution.from_flyte_idl(e)
                for e in exec_list.node_executions
            ],
=======
            [_node_execution.NodeExecution.from_flyte_idl(e) for e in exec_list.node_executions],
>>>>>>> 83c10cca
            _six.text_type(exec_list.token),
        )

    def list_node_executions_for_task_paginated(
<<<<<<< HEAD
        self,
        task_execution_identifier,
        limit=100,
        token=None,
        filters=None,
        sort_by=None,
=======
        self, task_execution_identifier, limit=100, token=None, filters=None, sort_by=None,
>>>>>>> 83c10cca
    ):
        """
        This returns nodes spawned by a specific task execution.  This is generally from things like dynamic tasks.
        :param flytekit.models.core.identifier.TaskExecutionIdentifier task_execution_identifier:
        :param int limit: Number to return per page
        :param Text token: [Optional] If specified, this specifies where in the rows of results to skip before reading.
        If you previously retrieved a page response with token="foo" and you want the next page,
        specify token="foo".
        :param list[flytekit.models.filters.Filter] filters:
        :param flytekit.models.admin.common.Sort sort_by: [Optional] If provided, the results will be sorted.
        :rtype: list[flytekit.models.node_execution.NodeExecution], Text
        """
        exec_list = self._stub.ListNodeExecutionsForTask(
            _node_execution_pb2.NodeExecutionForTaskListRequest(
                task_execution_id=task_execution_identifier.to_flyte_idl(),
                limit=limit,
                token=token,
                filters=_filters.FilterList(filters or []).to_flyte_idl(),
                sort_by=None if sort_by is None else sort_by.to_flyte_idl(),
            )
        )
        return (
<<<<<<< HEAD
            [
                _node_execution.NodeExecution.from_flyte_idl(e)
                for e in exec_list.node_executions
            ],
=======
            [_node_execution.NodeExecution.from_flyte_idl(e) for e in exec_list.node_executions],
>>>>>>> 83c10cca
            _six.text_type(exec_list.token),
        )

    ####################################################################################################################
    #
    #  Task Execution Endpoints
    #
    ####################################################################################################################

    def get_task_execution(self, id):
        """
        :param flytekit.models.core.identifier.TaskExecutionIdentifier id:
        :rtype: flytekit.models.admin.task_execution.TaskExecution
        """
        return _task_execution.TaskExecution.from_flyte_idl(
            super(SynchronousFlyteClient, self).get_task_execution(
                _task_execution_pb2.TaskExecutionGetRequest(id=id.to_flyte_idl())
            )
        )

    def get_task_execution_data(self, task_execution_identifier):
        """
        Returns signed URLs to LiteralMap blobs for a node execution's inputs and outputs (when available).

        :param flytekit.models.core.identifier.TaskExecutionIdentifier task_execution_identifier:
        :rtype: flytekit.models.execution.NodeExecutionGetDataResponse
        """
        return _execution.TaskExecutionGetDataResponse.from_flyte_idl(
            super(SynchronousFlyteClient, self).get_task_execution_data(
                _task_execution_pb2.TaskExecutionGetDataRequest(id=task_execution_identifier.to_flyte_idl())
            )
        )

    def list_task_executions_paginated(
<<<<<<< HEAD
        self,
        node_execution_identifier,
        limit=100,
        token=None,
        filters=None,
        sort_by=None,
=======
        self, node_execution_identifier, limit=100, token=None, filters=None, sort_by=None,
>>>>>>> 83c10cca
    ):
        """
        :param flytekit.models.core.identifier.NodeExecutionIdentifier node_execution_identifier:
        :param int limit:
        :param Text token: [Optional] If specified, this specifies where in the rows of results to skip before reading.
        If you previously retrieved a page response with token="foo" and you want the next page,
        specify token="foo".
        :param list[flytekit.models.filters.Filter] filters:
        :param flytekit.models.admin.common.Sort sort_by: [Optional] If provided, the results will be sorted.
        :rtype: (list[flytekit.models.admin.task_execution.TaskExecution], Text)
        """
        exec_list = super(SynchronousFlyteClient, self).list_task_executions_paginated(
            _task_execution_pb2.TaskExecutionListRequest(
                node_execution_id=node_execution_identifier.to_flyte_idl(),
                limit=limit,
                token=token,
                filters=_filters.FilterList(filters or []).to_flyte_idl(),
                sort_by=None if sort_by is None else sort_by.to_flyte_idl(),
            )
        )
        return (
<<<<<<< HEAD
            [
                _task_execution.TaskExecution.from_flyte_idl(e)
                for e in exec_list.task_executions
            ],
=======
            [_task_execution.TaskExecution.from_flyte_idl(e) for e in exec_list.task_executions],
>>>>>>> 83c10cca
            _six.text_type(exec_list.token),
        )

    ####################################################################################################################
    #
    #  Project Endpoints
    #
    ####################################################################################################################

    def register_project(self, project):
        """
        Registers a project.
        :param flytekit.models.project.Project project:
        :rtype: flyteidl.admin.project_pb2.ProjectRegisterResponse
        """
        super(SynchronousFlyteClient, self).register_project(
            _project_pb2.ProjectRegisterRequest(project=project.to_flyte_idl(),)
        )

    ####################################################################################################################
    #
    #  Matching Attributes Endpoints
    #
    ####################################################################################################################

    def update_project_domain_attributes(self, project, domain, matching_attributes):
        """
        Sets custom attributes for a project and domain combination.
        :param Text project:
        :param Text domain:
        :param flytekit.models.MatchingAttributes matching_attributes:
        :return:
        """
        super(SynchronousFlyteClient, self).update_project_domain_attributes(
            _project_domain_attributes_pb2.ProjectDomainAttributesUpdateRequest(
                attributes=_project_domain_attributes_pb2.ProjectDomainAttributes(
                    project=project, domain=domain, matching_attributes=matching_attributes.to_flyte_idl(),
                )
            )
        )

    def update_workflow_attributes(
        self, project, domain, workflow, matching_attributes
    ):
        """
        Sets custom attributes for a project, domain, and workflow combination.
        :param Text project:
        :param Text domain:
        :param Text workflow:
        :param flytekit.models.MatchingAttributes matching_attributes:
        :return:
        """
        super(SynchronousFlyteClient, self).update_workflow_attributes(
            _workflow_attributes_pb2.WorkflowAttributesUpdateRequest(
                attributes=_workflow_attributes_pb2.WorkflowAttributes(
                    project=project,
                    domain=domain,
                    workflow=workflow,
                    matching_attributes=matching_attributes.to_flyte_idl(),
                )
            )
        )<|MERGE_RESOLUTION|>--- conflicted
+++ resolved
@@ -5,27 +5,14 @@
 from flyteidl.admin import execution_pb2 as _execution_pb2
 from flyteidl.admin import launch_plan_pb2 as _launch_plan_pb2
 from flyteidl.admin import node_execution_pb2 as _node_execution_pb2
-<<<<<<< HEAD
-from flyteidl.admin import \
-    project_domain_attributes_pb2 as _project_domain_attributes_pb2
-=======
 from flyteidl.admin import project_domain_attributes_pb2 as _project_domain_attributes_pb2
->>>>>>> 83c10cca
 from flyteidl.admin import project_pb2 as _project_pb2
 from flyteidl.admin import task_execution_pb2 as _task_execution_pb2
 from flyteidl.admin import task_pb2 as _task_pb2
 from flyteidl.admin import workflow_attributes_pb2 as _workflow_attributes_pb2
 from flyteidl.admin import workflow_pb2 as _workflow_pb2
-<<<<<<< HEAD
-from flyteidl.core import identifier_pb2 as _identifier_pb2
-
-from flytekit.clients.raw import \
-    RawSynchronousFlyteClient as _RawSynchronousFlyteClient
-from flytekit.common.exceptions.user import FlyteAssertion as _FlyteAssertion
-=======
 
 from flytekit.clients.raw import RawSynchronousFlyteClient as _RawSynchronousFlyteClient
->>>>>>> 83c10cca
 from flytekit.models import common as _common
 from flytekit.models import execution as _execution
 from flytekit.models import filters as _filters
@@ -72,21 +59,10 @@
         :raises grpc.RpcError:
         """
         super(SynchronousFlyteClient, self).create_task(
-<<<<<<< HEAD
-            _task_pb2.TaskCreateRequest(
-                id=task_identifer.to_flyte_idl(), spec=task_spec.to_flyte_idl()
-            )
-        )
-
-    def list_task_ids_paginated(
-        self, project, domain, limit=100, token=None, sort_by=None
-    ):
-=======
             _task_pb2.TaskCreateRequest(id=task_identifer.to_flyte_idl(), spec=task_spec.to_flyte_idl())
         )
 
     def list_task_ids_paginated(self, project, domain, limit=100, token=None, sort_by=None):
->>>>>>> 83c10cca
         """
         This returns a page of identifiers for the tasks for a given project and domain. Filters can also be
         specified.
@@ -123,24 +99,11 @@
             )
         )
         return (
-<<<<<<< HEAD
-            [
-                _common.NamedEntityIdentifier.from_flyte_idl(identifier_pb)
-                for identifier_pb in identifier_list.entities
-            ],
-            _six.text_type(identifier_list.token),
-        )
-
-    def list_tasks_paginated(
-        self, identifier, limit=100, token=None, filters=None, sort_by=None
-    ):
-=======
             [_common.NamedEntityIdentifier.from_flyte_idl(identifier_pb) for identifier_pb in identifier_list.entities],
             _six.text_type(identifier_list.token),
         )
 
     def list_tasks_paginated(self, identifier, limit=100, token=None, filters=None, sort_by=None):
->>>>>>> 83c10cca
         """
         This returns a page of task metadata for tasks in a given project and domain.  Optionally,
         specifying a name will limit the results to only tasks with that name in the given project and domain.
@@ -194,13 +157,7 @@
         :rtype: flytekit.models.task.Task
         """
         return _task.Task.from_flyte_idl(
-<<<<<<< HEAD
-            super(SynchronousFlyteClient, self).get_task(
-                _common_pb2.ObjectGetRequest(id=id.to_flyte_idl())
-            )
-=======
             super(SynchronousFlyteClient, self).get_task(_common_pb2.ObjectGetRequest(id=id.to_flyte_idl()))
->>>>>>> 83c10cca
         )
 
     ####################################################################################################################
@@ -234,13 +191,7 @@
             )
         )
 
-<<<<<<< HEAD
-    def list_workflow_ids_paginated(
-        self, project, domain, limit=100, token=None, sort_by=None
-    ):
-=======
     def list_workflow_ids_paginated(self, project, domain, limit=100, token=None, sort_by=None):
->>>>>>> 83c10cca
         """
         This returns a page of identifiers for the workflows for a given project and domain. Filters can also be
         specified.
@@ -267,9 +218,7 @@
         :raises: TODO
         :rtype: list[flytekit.models.common.NamedEntityIdentifier], Text
         """
-        identifier_list = super(
-            SynchronousFlyteClient, self
-        ).list_workflow_ids_paginated(
+        identifier_list = super(SynchronousFlyteClient, self).list_workflow_ids_paginated(
             _common_pb2.NamedEntityIdentifierListRequest(
                 project=project,
                 domain=domain,
@@ -279,24 +228,11 @@
             )
         )
         return (
-<<<<<<< HEAD
-            [
-                _common.NamedEntityIdentifier.from_flyte_idl(identifier_pb)
-                for identifier_pb in identifier_list.entities
-            ],
-            _six.text_type(identifier_list.token),
-        )
-
-    def list_workflows_paginated(
-        self, identifier, limit=100, token=None, filters=None, sort_by=None
-    ):
-=======
             [_common.NamedEntityIdentifier.from_flyte_idl(identifier_pb) for identifier_pb in identifier_list.entities],
             _six.text_type(identifier_list.token),
         )
 
     def list_workflows_paginated(self, identifier, limit=100, token=None, filters=None, sort_by=None):
->>>>>>> 83c10cca
         """
         This returns a page of workflow meta-information for workflows in a given project and domain.  Optionally,
         specifying a name will limit the results to only workflows with that name in the given project and domain.
@@ -350,13 +286,7 @@
         :rtype: flytekit.models.admin.workflow.Workflow
         """
         return _workflow.Workflow.from_flyte_idl(
-<<<<<<< HEAD
-            super(SynchronousFlyteClient, self).get_workflow(
-                _common_pb2.ObjectGetRequest(id=id.to_flyte_idl())
-            )
-=======
             super(SynchronousFlyteClient, self).get_workflow(_common_pb2.ObjectGetRequest(id=id.to_flyte_idl()))
->>>>>>> 83c10cca
         )
 
     ####################################################################################################################
@@ -386,12 +316,7 @@
         """
         super(SynchronousFlyteClient, self).create_launch_plan(
             _launch_plan_pb2.LaunchPlanCreateRequest(
-<<<<<<< HEAD
-                id=launch_plan_identifer.to_flyte_idl(),
-                spec=launch_plan_spec.to_flyte_idl(),
-=======
                 id=launch_plan_identifer.to_flyte_idl(), spec=launch_plan_spec.to_flyte_idl(),
->>>>>>> 83c10cca
             )
         )
 
@@ -403,13 +328,7 @@
         :rtype: flytekit.models.launch_plan.LaunchPlan
         """
         return _launch_plan.LaunchPlan.from_flyte_idl(
-<<<<<<< HEAD
-            super(SynchronousFlyteClient, self).get_launch_plan(
-                _common_pb2.ObjectGetRequest(id=id.to_flyte_idl())
-            )
-=======
             super(SynchronousFlyteClient, self).get_launch_plan(_common_pb2.ObjectGetRequest(id=id.to_flyte_idl()))
->>>>>>> 83c10cca
         )
 
     def get_active_launch_plan(self, identifier):
@@ -426,13 +345,7 @@
             )
         )
 
-<<<<<<< HEAD
-    def list_launch_plan_ids_paginated(
-        self, project, domain, limit=100, token=None, sort_by=None
-    ):
-=======
     def list_launch_plan_ids_paginated(self, project, domain, limit=100, token=None, sort_by=None):
->>>>>>> 83c10cca
         """
         This returns a page of identifiers for the launch plans for a given project and domain. Filters can also be
         specified.
@@ -459,9 +372,7 @@
         :raises: TODO
         :rtype: list[flytekit.models.common.NamedEntityIdentifier], Text
         """
-        identifier_list = super(
-            SynchronousFlyteClient, self
-        ).list_launch_plan_ids_paginated(
+        identifier_list = super(SynchronousFlyteClient, self).list_launch_plan_ids_paginated(
             _common_pb2.NamedEntityIdentifierListRequest(
                 project=project,
                 domain=domain,
@@ -471,24 +382,11 @@
             )
         )
         return (
-<<<<<<< HEAD
-            [
-                _common.NamedEntityIdentifier.from_flyte_idl(identifier_pb)
-                for identifier_pb in identifier_list.entities
-            ],
-            _six.text_type(identifier_list.token),
-        )
-
-    def list_launch_plans_paginated(
-        self, identifier, limit=100, token=None, filters=None, sort_by=None
-    ):
-=======
             [_common.NamedEntityIdentifier.from_flyte_idl(identifier_pb) for identifier_pb in identifier_list.entities],
             _six.text_type(identifier_list.token),
         )
 
     def list_launch_plans_paginated(self, identifier, limit=100, token=None, filters=None, sort_by=None):
->>>>>>> 83c10cca
         """
         This returns a page of launch plan meta-information for launch plans in a given project and domain.  Optionally,
         specifying a name will limit the results to only workflows with that name in the given project and domain.
@@ -533,13 +431,7 @@
             _six.text_type(lp_list.token),
         )
 
-<<<<<<< HEAD
-    def list_active_launch_plans_paginated(
-        self, project, domain, limit=100, token=None, sort_by=None
-    ):
-=======
     def list_active_launch_plans_paginated(self, project, domain, limit=100, token=None, sort_by=None):
->>>>>>> 83c10cca
         """
         This returns a page of currently active launch plan meta-information for launch plans in a given project and
         domain.
@@ -566,9 +458,7 @@
         :raises: TODO
         :rtype: list[flytekit.models.launch_plan.LaunchPlan], str
         """
-        lp_list = super(
-            SynchronousFlyteClient, self
-        ).list_active_launch_plans_paginated(
+        lp_list = super(SynchronousFlyteClient, self).list_active_launch_plans_paginated(
             _launch_plan_pb2.ActiveLaunchPlanListRequest(
                 project=project,
                 domain=domain,
@@ -675,13 +565,7 @@
             )
         )
 
-<<<<<<< HEAD
-    def list_executions_paginated(
-        self, project, domain, limit=100, token=None, filters=None, sort_by=None
-    ):
-=======
     def list_executions_paginated(self, project, domain, limit=100, token=None, filters=None, sort_by=None):
->>>>>>> 83c10cca
         """
         This returns a page of executions in a given project and domain.
 
@@ -742,13 +626,7 @@
         """
         return _identifier.WorkflowExecutionIdentifier.from_flyte_idl(
             super(SynchronousFlyteClient, self)
-<<<<<<< HEAD
-            .relaunch_execution(
-                _execution_pb2.ExecutionRelaunchRequest(id=id.to_flyte_idl(), name=name)
-            )
-=======
             .relaunch_execution(_execution_pb2.ExecutionRelaunchRequest(id=id.to_flyte_idl(), name=name))
->>>>>>> 83c10cca
             .id
         )
 
@@ -783,16 +661,7 @@
         )
 
     def list_node_executions(
-<<<<<<< HEAD
-        self,
-        workflow_execution_identifier,
-        limit=100,
-        token=None,
-        filters=None,
-        sort_by=None,
-=======
         self, workflow_execution_identifier, limit=100, token=None, filters=None, sort_by=None,
->>>>>>> 83c10cca
     ):
         """
         TODO: Comment
@@ -815,28 +684,12 @@
             )
         )
         return (
-<<<<<<< HEAD
-            [
-                _node_execution.NodeExecution.from_flyte_idl(e)
-                for e in exec_list.node_executions
-            ],
-=======
             [_node_execution.NodeExecution.from_flyte_idl(e) for e in exec_list.node_executions],
->>>>>>> 83c10cca
             _six.text_type(exec_list.token),
         )
 
     def list_node_executions_for_task_paginated(
-<<<<<<< HEAD
-        self,
-        task_execution_identifier,
-        limit=100,
-        token=None,
-        filters=None,
-        sort_by=None,
-=======
         self, task_execution_identifier, limit=100, token=None, filters=None, sort_by=None,
->>>>>>> 83c10cca
     ):
         """
         This returns nodes spawned by a specific task execution.  This is generally from things like dynamic tasks.
@@ -859,14 +712,7 @@
             )
         )
         return (
-<<<<<<< HEAD
-            [
-                _node_execution.NodeExecution.from_flyte_idl(e)
-                for e in exec_list.node_executions
-            ],
-=======
             [_node_execution.NodeExecution.from_flyte_idl(e) for e in exec_list.node_executions],
->>>>>>> 83c10cca
             _six.text_type(exec_list.token),
         )
 
@@ -901,16 +747,7 @@
         )
 
     def list_task_executions_paginated(
-<<<<<<< HEAD
-        self,
-        node_execution_identifier,
-        limit=100,
-        token=None,
-        filters=None,
-        sort_by=None,
-=======
         self, node_execution_identifier, limit=100, token=None, filters=None, sort_by=None,
->>>>>>> 83c10cca
     ):
         """
         :param flytekit.models.core.identifier.NodeExecutionIdentifier node_execution_identifier:
@@ -932,14 +769,7 @@
             )
         )
         return (
-<<<<<<< HEAD
-            [
-                _task_execution.TaskExecution.from_flyte_idl(e)
-                for e in exec_list.task_executions
-            ],
-=======
             [_task_execution.TaskExecution.from_flyte_idl(e) for e in exec_list.task_executions],
->>>>>>> 83c10cca
             _six.text_type(exec_list.token),
         )
 
@@ -981,9 +811,7 @@
             )
         )
 
-    def update_workflow_attributes(
-        self, project, domain, workflow, matching_attributes
-    ):
+    def update_workflow_attributes(self, project, domain, workflow, matching_attributes):
         """
         Sets custom attributes for a project, domain, and workflow combination.
         :param Text project:
