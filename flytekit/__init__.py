--- conflicted
+++ resolved
@@ -2,8 +2,4 @@
 
 import flytekit.plugins
 
-<<<<<<< HEAD
-__version__ = '0.11.0b1'
-=======
-__version__ = "0.10.12"
->>>>>>> a32dd2d6
+__version__ = '0.11.0'