--- conflicted
+++ resolved
@@ -1,8 +1,4 @@
 from __future__ import absolute_import
 import flytekit.plugins
 
-<<<<<<< HEAD
-__version__ = '0.6.1b'
-=======
-__version__ = '0.7.0b1'
->>>>>>> efc081e2
+__version__ = '0.7.0b2'