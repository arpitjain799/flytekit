--- conflicted
+++ resolved
@@ -2,8 +2,7 @@
 
 import flytekit.plugins  # noqa: F401
 
-<<<<<<< HEAD
-__version__ = "0.13.0b0"
+__version__ = "0.13.0b1"
 
 logger = _logging.getLogger("flytekit")
 
@@ -18,7 +17,4 @@
 ch.setFormatter(formatter)
 
 # add ch to logger
-logger.addHandler(ch)
-=======
-__version__ = "0.12.6"
->>>>>>> 2bd8b173
+logger.addHandler(ch)