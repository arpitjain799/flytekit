import logging as _logging

import logging as _logging

import click
import six as _six

from flytekit.clis.helpers import \
    construct_literal_map_from_parameter_map as \
    _construct_literal_map_from_parameter_map
from flytekit.clis.sdk_in_container import constants as _constants
from flytekit.common import utils as _utils
from flytekit.common.launch_plan import SdkLaunchPlan as _SdkLaunchPlan
from flytekit.configuration.internal import IMAGE as _IMAGE
<<<<<<< HEAD
from flytekit.configuration.internal import \
    look_up_version_from_image_tag as _look_up_version_from_image_tag
=======
from flytekit.configuration.internal import look_up_version_from_image_tag as _look_up_version_from_image_tag
>>>>>>> 83c10cca
from flytekit.models import launch_plan as _launch_plan_model
from flytekit.models.core import identifier as _identifier
from flytekit.tools.module_loader import iterate_registerable_entities_in_order


class LaunchPlanAbstractGroup(click.Group):
    """
    This class iterates over the workflow folders and loads all workflows that are implemented via the programming
    model.
    """

    def __init__(self, name, **attrs):
        super(LaunchPlanAbstractGroup, self).__init__(name, commands=None, **attrs)

    def list_commands(self, ctx):
        commands = []
        lps = {}
        pkgs = ctx.obj[_constants.CTX_PACKAGES]
        # Discover all launch plans by loading the modules
        for m, k, lp in iterate_registerable_entities_in_order(
            pkgs, include_entities={_SdkLaunchPlan}, detect_unreferenced_entities=False
        ):
            safe_name = _utils.fqdn(m.__name__, k, entity_type=lp.resource_type)
            commands.append(safe_name)
            lps[safe_name] = lp

        ctx.obj["lps"] = lps
        commands.sort()

        return commands

    def get_command(self, ctx, lp_argument):
        # Get the launch plan object in one of two ways. If get_command is being called by the list function
        # then it should have been cached in the context.
        # If we are actually running the command, then it won't have been cached and we'll have to load everything again
        launch_plan = None
        pkgs = ctx.obj[_constants.CTX_PACKAGES]

        if "lps" in ctx.obj:
            launch_plan = ctx.obj["lps"][lp_argument]
        else:
            for m, k, lp in iterate_registerable_entities_in_order(
<<<<<<< HEAD
                pkgs,
                include_entities={_SdkLaunchPlan},
                detect_unreferenced_entities=False,
=======
                pkgs, include_entities={_SdkLaunchPlan}, detect_unreferenced_entities=False,
>>>>>>> 83c10cca
            ):
                safe_name = _utils.fqdn(m.__name__, k, entity_type=lp.resource_type)
                if lp_argument == safe_name:
                    launch_plan = lp

        if launch_plan is None:
            raise Exception("Could not load launch plan {}".format(lp_argument))

        launch_plan._id = _identifier.Identifier(
            _identifier.ResourceType.LAUNCH_PLAN,
            ctx.obj[_constants.CTX_PROJECT],
            ctx.obj[_constants.CTX_DOMAIN],
            lp_argument,
            ctx.obj[_constants.CTX_VERSION],
        )
        return self._get_command(ctx, launch_plan, lp_argument)

    def _get_command(self, ctx, lp, cmd_name):
        """
        :param ctx:
        :param flytekit.common.launch_plan.SdkLaunchPlan lp:
        :rtype: click.Command
        """
        pass


class LaunchPlanExecuteGroup(LaunchPlanAbstractGroup):
    def _get_command(self, ctx, lp, cmd_name):
        """
        This function returns the function that click will actually use to execute a specific launch plan.  It also
        stores the launch plan python object and the command name in the closure.

        :param ctx:
        :param flytekit.common.launch_plan.SdkLaunchPlan lp:
        :param Text cmd_name: The name of the launch plan, as passed in from the abstract class
        """

        def _execute_lp(**kwargs):
            for input_name in _six.iterkeys(kwargs):
                if isinstance(kwargs[input_name], tuple):
                    kwargs[input_name] = list(kwargs[input_name])

            inputs = _construct_literal_map_from_parameter_map(
                lp.default_inputs, kwargs
            )
            execution = lp.execute_with_literals(
                ctx.obj[_constants.CTX_PROJECT],
                ctx.obj[_constants.CTX_DOMAIN],
                literal_inputs=inputs,
                notification_overrides=ctx.obj.get(_constants.CTX_NOTIFICATIONS, None),
            )
            click.echo(
<<<<<<< HEAD
                click.style(
                    "Workflow scheduled, execution_id={}".format(
                        _six.text_type(execution.id)
                    ),
                    fg="blue",
                )
=======
                click.style("Workflow scheduled, execution_id={}".format(_six.text_type(execution.id)), fg="blue",)
>>>>>>> 83c10cca
            )

        command = click.Command(name=cmd_name, callback=_execute_lp)

        # Iterate through the workflow's inputs
        for var_name in sorted(lp.default_inputs.parameters):
            param = lp.default_inputs.parameters[var_name]
            # TODO: Figure out how to better handle the fact that we want strings to parse,
            # but we probably shouldn't have click say that that's the type on the CLI.
            help_msg = "{} Type: {}".format(
                _six.text_type(param.var.description), _six.text_type(param.var.type)
            ).strip()

            if param.required:
                # If it's a required input, add the required flag
<<<<<<< HEAD
                wrapper = click.option(
                    "--{}".format(var_name),
                    required=True,
                    type=_six.text_type,
                    help=help_msg,
                )
=======
                wrapper = click.option("--{}".format(var_name), required=True, type=_six.text_type, help=help_msg,)
>>>>>>> 83c10cca
            else:
                # If it's not a required input, it should have a default
                # Use to_python_std so that the text of the default ends up being parseable, if not, the click
                # arg would look something like 'Integer(10)'. If the user specified '11' on the cli, then
                # we'd get '11' and then we'd need annoying logic to differentiate between the default text
                # and user text.
                default = param.default.to_python_std()
                wrapper = click.option(
                    "--{}".format(var_name),
                    default="{}".format(_six.text_type(default)),
                    type=_six.text_type,
                    help="{}. Default: {}".format(help_msg, _six.text_type(default)),
                )

            command = wrapper(command)

        return command


@click.group("lp")
@click.pass_context
def launch_plans(ctx):
    """
    Launch plan control group, including executions
    """
    pass


@click.group("execute", cls=LaunchPlanExecuteGroup)
@click.pass_context
def execute_launch_plan(ctx):
    """
    Execute launch plans found in this container
    """
    pass


def activate_all_impl(project, domain, version, pkgs, ignore_schedules=False):
    # TODO: This should be a transaction to ensure all or none are updated
    # TODO: We should optionally allow deactivation of missing launch plans

    # Discover all launch plans by loading the modules
    _logging.info(
        f"Setting this version's {version} launch plans active in {project} {domain}"
    )
    for m, k, lp in iterate_registerable_entities_in_order(
        pkgs, include_entities={_SdkLaunchPlan}, detect_unreferenced_entities=False
    ):
        lp._id = _identifier.Identifier(
            _identifier.ResourceType.LAUNCH_PLAN,
            project,
            domain,
            _utils.fqdn(m.__name__, k, entity_type=lp.resource_type),
            version,
        )
        if not (lp.is_scheduled and ignore_schedules):
            _logging.info(
                f"Setting active {_utils.fqdn(m.__name__, k, entity_type=lp.resource_type)}"
            )
            lp.update(_launch_plan_model.LaunchPlanState.ACTIVE)


@click.command("activate-all-schedules")
@click.option(
    "-v",
    "--version",
    type=str,
<<<<<<< HEAD
    help="Version to register tasks with. This is normally parsed from the"
    "image, but you can override here.",
=======
    help="Version to register tasks with. This is normally parsed from the" "image, but you can override here.",
>>>>>>> 83c10cca
)
@click.pass_context
def activate_all_schedules(ctx, version=None):
    """
    THIS COMMAND IS DEPRECATED. PLEASE USE activate-all

    The behavior of this command is identical to activate-all.
    """
    click.secho(
<<<<<<< HEAD
        "activate-all-schedules is deprecated, please use activate-all instead.",
        color="yellow",
=======
        "activate-all-schedules is deprecated, please use activate-all instead.", color="yellow",
>>>>>>> 83c10cca
    )
    project = ctx.obj[_constants.CTX_PROJECT]
    domain = ctx.obj[_constants.CTX_DOMAIN]
    pkgs = ctx.obj[_constants.CTX_PACKAGES]
    version = (
        version
        or ctx.obj[_constants.CTX_VERSION]
        or _look_up_version_from_image_tag(_IMAGE.get())
    )
    activate_all_impl(project, domain, version, pkgs)


@click.command("activate-all")
@click.option(
    "-v",
    "--version",
    type=str,
<<<<<<< HEAD
    help="Version to register tasks with. This is normally parsed from the"
    "image, but you can override here.",
)
@click.option(
    "--ignore-schedules",
    is_flag=True,
    help="Activate all except for launch plans with schedules.",
=======
    help="Version to register tasks with. This is normally parsed from the" "image, but you can override here.",
)
@click.option(
    "--ignore-schedules", is_flag=True, help="Activate all except for launch plans with schedules.",
>>>>>>> 83c10cca
)
@click.pass_context
def activate_all(ctx, version=None, ignore_schedules=False):
    """
    This command will activate all found launch plans at the given version.  If there are existing
    active launch plans that collide on project, domain, and name, but differ on version, those will be
    deactivated in favor of the version specified in this command. If a launch plan is associated with a schedule,
    the schedule will also be deactivated or activated as appropriate.

    Note:
        1.  Currently, this is not a transaction.  Therefore, if the command fails, it is possible that some schedules
            have been updated.
        2.  If a launch plan is scheduled on an older version for a given project, domain, and name AND there is not a
            matching scheduled launch plan found when running this command, the existing schedule will remain active
            until it is manually disabled.
    """
    project = ctx.obj[_constants.CTX_PROJECT]
    domain = ctx.obj[_constants.CTX_DOMAIN]
    pkgs = ctx.obj[_constants.CTX_PACKAGES]
    version = (
        version
        or ctx.obj[_constants.CTX_VERSION]
        or _look_up_version_from_image_tag(_IMAGE.get())
    )
    activate_all_impl(project, domain, version, pkgs, ignore_schedules=ignore_schedules)


launch_plans.add_command(execute_launch_plan)
launch_plans.add_command(activate_all_schedules)
launch_plans.add_command(activate_all)<|MERGE_RESOLUTION|>--- conflicted
+++ resolved
@@ -1,23 +1,16 @@
-import logging as _logging
+from __future__ import absolute_import
 
 import logging as _logging
 
 import click
 import six as _six
 
-from flytekit.clis.helpers import \
-    construct_literal_map_from_parameter_map as \
-    _construct_literal_map_from_parameter_map
+from flytekit.clis.helpers import construct_literal_map_from_parameter_map as _construct_literal_map_from_parameter_map
 from flytekit.clis.sdk_in_container import constants as _constants
 from flytekit.common import utils as _utils
 from flytekit.common.launch_plan import SdkLaunchPlan as _SdkLaunchPlan
 from flytekit.configuration.internal import IMAGE as _IMAGE
-<<<<<<< HEAD
-from flytekit.configuration.internal import \
-    look_up_version_from_image_tag as _look_up_version_from_image_tag
-=======
 from flytekit.configuration.internal import look_up_version_from_image_tag as _look_up_version_from_image_tag
->>>>>>> 83c10cca
 from flytekit.models import launch_plan as _launch_plan_model
 from flytekit.models.core import identifier as _identifier
 from flytekit.tools.module_loader import iterate_registerable_entities_in_order
@@ -60,13 +53,7 @@
             launch_plan = ctx.obj["lps"][lp_argument]
         else:
             for m, k, lp in iterate_registerable_entities_in_order(
-<<<<<<< HEAD
-                pkgs,
-                include_entities={_SdkLaunchPlan},
-                detect_unreferenced_entities=False,
-=======
                 pkgs, include_entities={_SdkLaunchPlan}, detect_unreferenced_entities=False,
->>>>>>> 83c10cca
             ):
                 safe_name = _utils.fqdn(m.__name__, k, entity_type=lp.resource_type)
                 if lp_argument == safe_name:
@@ -109,9 +96,7 @@
                 if isinstance(kwargs[input_name], tuple):
                     kwargs[input_name] = list(kwargs[input_name])
 
-            inputs = _construct_literal_map_from_parameter_map(
-                lp.default_inputs, kwargs
-            )
+            inputs = _construct_literal_map_from_parameter_map(lp.default_inputs, kwargs)
             execution = lp.execute_with_literals(
                 ctx.obj[_constants.CTX_PROJECT],
                 ctx.obj[_constants.CTX_DOMAIN],
@@ -119,16 +104,7 @@
                 notification_overrides=ctx.obj.get(_constants.CTX_NOTIFICATIONS, None),
             )
             click.echo(
-<<<<<<< HEAD
-                click.style(
-                    "Workflow scheduled, execution_id={}".format(
-                        _six.text_type(execution.id)
-                    ),
-                    fg="blue",
-                )
-=======
                 click.style("Workflow scheduled, execution_id={}".format(_six.text_type(execution.id)), fg="blue",)
->>>>>>> 83c10cca
             )
 
         command = click.Command(name=cmd_name, callback=_execute_lp)
@@ -144,16 +120,7 @@
 
             if param.required:
                 # If it's a required input, add the required flag
-<<<<<<< HEAD
-                wrapper = click.option(
-                    "--{}".format(var_name),
-                    required=True,
-                    type=_six.text_type,
-                    help=help_msg,
-                )
-=======
                 wrapper = click.option("--{}".format(var_name), required=True, type=_six.text_type, help=help_msg,)
->>>>>>> 83c10cca
             else:
                 # If it's not a required input, it should have a default
                 # Use to_python_std so that the text of the default ends up being parseable, if not, the click
@@ -196,9 +163,7 @@
     # TODO: We should optionally allow deactivation of missing launch plans
 
     # Discover all launch plans by loading the modules
-    _logging.info(
-        f"Setting this version's {version} launch plans active in {project} {domain}"
-    )
+    _logging.info(f"Setting this version's {version} launch plans active in {project} {domain}")
     for m, k, lp in iterate_registerable_entities_in_order(
         pkgs, include_entities={_SdkLaunchPlan}, detect_unreferenced_entities=False
     ):
@@ -210,9 +175,7 @@
             version,
         )
         if not (lp.is_scheduled and ignore_schedules):
-            _logging.info(
-                f"Setting active {_utils.fqdn(m.__name__, k, entity_type=lp.resource_type)}"
-            )
+            _logging.info(f"Setting active {_utils.fqdn(m.__name__, k, entity_type=lp.resource_type)}")
             lp.update(_launch_plan_model.LaunchPlanState.ACTIVE)
 
 
@@ -221,12 +184,7 @@
     "-v",
     "--version",
     type=str,
-<<<<<<< HEAD
-    help="Version to register tasks with. This is normally parsed from the"
-    "image, but you can override here.",
-=======
     help="Version to register tasks with. This is normally parsed from the" "image, but you can override here.",
->>>>>>> 83c10cca
 )
 @click.pass_context
 def activate_all_schedules(ctx, version=None):
@@ -236,21 +194,12 @@
     The behavior of this command is identical to activate-all.
     """
     click.secho(
-<<<<<<< HEAD
-        "activate-all-schedules is deprecated, please use activate-all instead.",
-        color="yellow",
-=======
         "activate-all-schedules is deprecated, please use activate-all instead.", color="yellow",
->>>>>>> 83c10cca
     )
     project = ctx.obj[_constants.CTX_PROJECT]
     domain = ctx.obj[_constants.CTX_DOMAIN]
     pkgs = ctx.obj[_constants.CTX_PACKAGES]
-    version = (
-        version
-        or ctx.obj[_constants.CTX_VERSION]
-        or _look_up_version_from_image_tag(_IMAGE.get())
-    )
+    version = version or ctx.obj[_constants.CTX_VERSION] or _look_up_version_from_image_tag(_IMAGE.get())
     activate_all_impl(project, domain, version, pkgs)
 
 
@@ -259,20 +208,10 @@
     "-v",
     "--version",
     type=str,
-<<<<<<< HEAD
-    help="Version to register tasks with. This is normally parsed from the"
-    "image, but you can override here.",
-)
-@click.option(
-    "--ignore-schedules",
-    is_flag=True,
-    help="Activate all except for launch plans with schedules.",
-=======
     help="Version to register tasks with. This is normally parsed from the" "image, but you can override here.",
 )
 @click.option(
     "--ignore-schedules", is_flag=True, help="Activate all except for launch plans with schedules.",
->>>>>>> 83c10cca
 )
 @click.pass_context
 def activate_all(ctx, version=None, ignore_schedules=False):
@@ -292,11 +231,7 @@
     project = ctx.obj[_constants.CTX_PROJECT]
     domain = ctx.obj[_constants.CTX_DOMAIN]
     pkgs = ctx.obj[_constants.CTX_PACKAGES]
-    version = (
-        version
-        or ctx.obj[_constants.CTX_VERSION]
-        or _look_up_version_from_image_tag(_IMAGE.get())
-    )
+    version = version or ctx.obj[_constants.CTX_VERSION] or _look_up_version_from_image_tag(_IMAGE.get())
     activate_all_impl(project, domain, version, pkgs, ignore_schedules=ignore_schedules)
 
 
