from __future__ import absolute_import

from flytekit.configuration import common as _config_common

<<<<<<< HEAD
DEFAULT_CPU_LIMIT = _config_common.FlyteStringConfigurationEntry(
    "resources", "default_cpu_limit"
)
=======
DEFAULT_CPU_LIMIT = _config_common.FlyteStringConfigurationEntry("resources", "default_cpu_limit")
>>>>>>> 83c10cca
"""
If not specified explicitly when constructing a task, this limit will be applied as the default. Follows Kubernetes CPU
request/limit format.
"""

<<<<<<< HEAD
DEFAULT_CPU_REQUEST = _config_common.FlyteStringConfigurationEntry(
    "resources", "default_cpu_request"
)
=======
DEFAULT_CPU_REQUEST = _config_common.FlyteStringConfigurationEntry("resources", "default_cpu_request")
>>>>>>> 83c10cca
"""
If not specified explicitly when constructing a task, this request will be applied as the default. Follows Kubernetes
CPU request/limit format.
"""

<<<<<<< HEAD
DEFAULT_MEMORY_LIMIT = _config_common.FlyteStringConfigurationEntry(
    "resources", "default_memory_limit"
)
=======
DEFAULT_MEMORY_LIMIT = _config_common.FlyteStringConfigurationEntry("resources", "default_memory_limit")
>>>>>>> 83c10cca
"""
If not specified explicitly when constructing a task, this limit will be applied as the default. Follows Kubernetes
memory request/limit format.
"""

<<<<<<< HEAD
DEFAULT_MEMORY_REQUEST = _config_common.FlyteStringConfigurationEntry(
    "resources", "default_memory_request"
)
=======
DEFAULT_MEMORY_REQUEST = _config_common.FlyteStringConfigurationEntry("resources", "default_memory_request")
>>>>>>> 83c10cca
"""
If not specified explicitly when constructing a task, this request will be applied as the default. Follows Kubernetes
memory request/limit format.
"""

<<<<<<< HEAD
DEFAULT_GPU_LIMIT = _config_common.FlyteStringConfigurationEntry(
    "resources", "default_gpu_limit"
)
=======
DEFAULT_GPU_LIMIT = _config_common.FlyteStringConfigurationEntry("resources", "default_gpu_limit")
>>>>>>> 83c10cca
"""
If not specified explicitly when constructing a task, this limit will be applied as the default. Follows Kubernetes GPU
request/limit format.
"""

<<<<<<< HEAD
DEFAULT_GPU_REQUEST = _config_common.FlyteStringConfigurationEntry(
    "resources", "default_gpu_request"
)
=======
DEFAULT_GPU_REQUEST = _config_common.FlyteStringConfigurationEntry("resources", "default_gpu_request")
>>>>>>> 83c10cca
"""
If not specified explicitly when constructing a task, this request will be applied as the default. Follows Kubernetes
GPU request/limit format.
"""

<<<<<<< HEAD
DEFAULT_STORAGE_LIMIT = _config_common.FlyteStringConfigurationEntry(
    "resources", "default_storage_limit"
)
=======
DEFAULT_STORAGE_LIMIT = _config_common.FlyteStringConfigurationEntry("resources", "default_storage_limit")
>>>>>>> 83c10cca
"""
If not specified explicitly when constructing a task, this limit will be applied as the default. Follows Kubernetes
storage request/limit format.
"""

<<<<<<< HEAD
DEFAULT_STORAGE_REQUEST = _config_common.FlyteStringConfigurationEntry(
    "resources", "default_storage_request"
)
=======
DEFAULT_STORAGE_REQUEST = _config_common.FlyteStringConfigurationEntry("resources", "default_storage_request")
>>>>>>> 83c10cca
"""
If not specified explicitly when constructing a task, this request will be applied as the default. Follows Kubernetes
storage request/limit format.
"""<|MERGE_RESOLUTION|>--- conflicted
+++ resolved
@@ -2,97 +2,49 @@
 
 from flytekit.configuration import common as _config_common
 
-<<<<<<< HEAD
-DEFAULT_CPU_LIMIT = _config_common.FlyteStringConfigurationEntry(
-    "resources", "default_cpu_limit"
-)
-=======
 DEFAULT_CPU_LIMIT = _config_common.FlyteStringConfigurationEntry("resources", "default_cpu_limit")
->>>>>>> 83c10cca
 """
 If not specified explicitly when constructing a task, this limit will be applied as the default. Follows Kubernetes CPU
 request/limit format.
 """
 
-<<<<<<< HEAD
-DEFAULT_CPU_REQUEST = _config_common.FlyteStringConfigurationEntry(
-    "resources", "default_cpu_request"
-)
-=======
 DEFAULT_CPU_REQUEST = _config_common.FlyteStringConfigurationEntry("resources", "default_cpu_request")
->>>>>>> 83c10cca
 """
 If not specified explicitly when constructing a task, this request will be applied as the default. Follows Kubernetes
 CPU request/limit format.
 """
 
-<<<<<<< HEAD
-DEFAULT_MEMORY_LIMIT = _config_common.FlyteStringConfigurationEntry(
-    "resources", "default_memory_limit"
-)
-=======
 DEFAULT_MEMORY_LIMIT = _config_common.FlyteStringConfigurationEntry("resources", "default_memory_limit")
->>>>>>> 83c10cca
 """
 If not specified explicitly when constructing a task, this limit will be applied as the default. Follows Kubernetes
 memory request/limit format.
 """
 
-<<<<<<< HEAD
-DEFAULT_MEMORY_REQUEST = _config_common.FlyteStringConfigurationEntry(
-    "resources", "default_memory_request"
-)
-=======
 DEFAULT_MEMORY_REQUEST = _config_common.FlyteStringConfigurationEntry("resources", "default_memory_request")
->>>>>>> 83c10cca
 """
 If not specified explicitly when constructing a task, this request will be applied as the default. Follows Kubernetes
 memory request/limit format.
 """
 
-<<<<<<< HEAD
-DEFAULT_GPU_LIMIT = _config_common.FlyteStringConfigurationEntry(
-    "resources", "default_gpu_limit"
-)
-=======
 DEFAULT_GPU_LIMIT = _config_common.FlyteStringConfigurationEntry("resources", "default_gpu_limit")
->>>>>>> 83c10cca
 """
 If not specified explicitly when constructing a task, this limit will be applied as the default. Follows Kubernetes GPU
 request/limit format.
 """
 
-<<<<<<< HEAD
-DEFAULT_GPU_REQUEST = _config_common.FlyteStringConfigurationEntry(
-    "resources", "default_gpu_request"
-)
-=======
 DEFAULT_GPU_REQUEST = _config_common.FlyteStringConfigurationEntry("resources", "default_gpu_request")
->>>>>>> 83c10cca
 """
 If not specified explicitly when constructing a task, this request will be applied as the default. Follows Kubernetes
 GPU request/limit format.
 """
 
-<<<<<<< HEAD
-DEFAULT_STORAGE_LIMIT = _config_common.FlyteStringConfigurationEntry(
-    "resources", "default_storage_limit"
-)
-=======
 DEFAULT_STORAGE_LIMIT = _config_common.FlyteStringConfigurationEntry("resources", "default_storage_limit")
->>>>>>> 83c10cca
 """
 If not specified explicitly when constructing a task, this limit will be applied as the default. Follows Kubernetes
 storage request/limit format.
 """
 
-<<<<<<< HEAD
-DEFAULT_STORAGE_REQUEST = _config_common.FlyteStringConfigurationEntry(
-    "resources", "default_storage_request"
-)
-=======
 DEFAULT_STORAGE_REQUEST = _config_common.FlyteStringConfigurationEntry("resources", "default_storage_request")
->>>>>>> 83c10cca
 """
 If not specified explicitly when constructing a task, this request will be applied as the default. Follows Kubernetes
 storage request/limit format.
