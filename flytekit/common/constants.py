from __future__ import absolute_import

INPUT_FILE_NAME = 'inputs.pb'
OUTPUT_FILE_NAME = 'outputs.pb'
FUTURES_FILE_NAME = 'futures.pb'
ERROR_FILE_NAME = 'error.pb'


class SdkTaskType(object):
    PYTHON_TASK = "python-task"
    DYNAMIC_TASK = "dynamic-task"
    CONTAINER_ARRAY_TASK = "container_array"
    SPARK_TASK = "spark"

    # Hive is multi-step operation:
    #    1. a generator task that generates hive-job to be executed by the operator. Generator task is called hive task
    #       for backward compatibility (Note: it is a "batch-task" with a different name)
    #    2. hive-job is the actual set of queries to be executed. This is called hive_job
    BATCH_HIVE_TASK = "batch_hive"
    HIVE_JOB = "hive"
    SIDECAR_TASK = "sidecar"
    SENSOR_TASK = "sensor-task"
    PRESTO_TASK = "presto"
<<<<<<< HEAD
    RAW_CONTAINER_TASK = "raw_container"
=======
    PYTORCH_TASK = "pytorch"
>>>>>>> 8eb27ec6

GLOBAL_INPUT_NODE_ID = ''

START_NODE_ID = "start-node"
END_NODE_ID = "end-node"


class CloudProvider(object):
    AWS = "aws"
    GCP = "gcp"<|MERGE_RESOLUTION|>--- conflicted
+++ resolved
@@ -21,11 +21,7 @@
     SIDECAR_TASK = "sidecar"
     SENSOR_TASK = "sensor-task"
     PRESTO_TASK = "presto"
-<<<<<<< HEAD
-    RAW_CONTAINER_TASK = "raw_container"
-=======
     PYTORCH_TASK = "pytorch"
->>>>>>> 8eb27ec6
 
 GLOBAL_INPUT_NODE_ID = ''
 
