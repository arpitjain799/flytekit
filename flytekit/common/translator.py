from collections import OrderedDict
from typing import List, Optional, Union

from flytekit.common import constants as _common_constants
from flytekit.common.interface import TypedInterface
from flytekit.common.launch_plan import SdkLaunchPlan
from flytekit.common.nodes import SdkNode
from flytekit.common.tasks.task import SdkTask
from flytekit.common.workflow import SdkWorkflow
from flytekit.core.base_task import PythonTask, TaskMetadata
from flytekit.core.condition import BranchNode
from flytekit.core.context_manager import SerializationSettings
from flytekit.core.launch_plan import LaunchPlan, ReferenceLaunchPlan
from flytekit.core.node import Node
from flytekit.core.python_auto_container import PythonAutoContainerTask
from flytekit.core.reference_entity import ReferenceEntity
from flytekit.core.task import ReferenceTask
from flytekit.core.workflow import ReferenceWorkflow, Workflow, WorkflowFailurePolicy, WorkflowMetadata
from flytekit.models import common as _common_models
from flytekit.models import interface as interface_models
from flytekit.models import launch_plan as _launch_plan_models
from flytekit.models import literals as literal_models
from flytekit.models.common import RawOutputDataConfig
from flytekit.models.core import identifier as _identifier_model
from flytekit.models.core import workflow as _core_wf
from flytekit.models.core import workflow as workflow_model
from flytekit.models.core.workflow import BranchNode as BranchNodeModel

FlyteLocalEntity = Union[
    PythonTask,
    BranchNode,
    Node,
    LaunchPlan,
    Workflow,
    ReferenceWorkflow,
    ReferenceTask,
    ReferenceLaunchPlan,
    ReferenceEntity,
]
FlyteControlPlaneEntity = Union[SdkTask, SdkLaunchPlan, SdkWorkflow, SdkNode, BranchNodeModel]


def to_serializable_case(
    entity_mapping: OrderedDict, settings: SerializationSettings, c: _core_wf.IfBlock
) -> _core_wf.IfBlock:
    if c is None:
        raise ValueError("Cannot convert none cases to registrable")
    then_node = get_serializable(entity_mapping, settings, c.then_node)
    return _core_wf.IfBlock(condition=c.condition, then_node=then_node)


def to_serializable_cases(
    entity_mapping: OrderedDict, settings: SerializationSettings, cases: List[_core_wf.IfBlock]
) -> Optional[List[_core_wf.IfBlock]]:
    if cases is None:
        return None
    ret_cases = []
    for c in cases:
        ret_cases.append(to_serializable_case(entity_mapping, settings, c))
    return ret_cases


def get_serializable_references(
    entity_mapping: OrderedDict, settings: SerializationSettings, entity: FlyteLocalEntity, fast: bool,
) -> FlyteControlPlaneEntity:
    # TODO: This entire function isn't necessary. We should just return None or raise an Exception or something.
    #   Reference entities should already exist on the Admin control plane - they should not be serialized/registered
    #   again. Indeed we don't actually have enough information to serialize it properly.

    if isinstance(entity, ReferenceTask):
        cp_entity = SdkTask(
            type="ignore",
            metadata=TaskMetadata().to_taskmetadata_model(),
            interface=entity.interface,
            custom={},
            container=None,
        )

    elif isinstance(entity, ReferenceWorkflow):
        workflow_metadata = WorkflowMetadata(on_failure=WorkflowFailurePolicy.FAIL_IMMEDIATELY)

        cp_entity = SdkWorkflow(
            nodes=[],  # Fake an empty list for nodes,
            id=entity.reference.id,
            metadata=workflow_metadata,
            metadata_defaults=workflow_model.WorkflowMetadataDefaults(),
            interface=entity.interface,
            output_bindings=[],
        )

    elif isinstance(entity, ReferenceLaunchPlan):
        cp_entity = SdkLaunchPlan(
            workflow_id=None,
            entity_metadata=_launch_plan_models.LaunchPlanMetadata(schedule=None, notifications=[]),
            default_inputs=interface_models.ParameterMap({}),
            fixed_inputs=literal_models.LiteralMap({}),
            labels=_common_models.Labels({}),
            annotations=_common_models.Annotations({}),
            auth_role=_common_models.AuthRole(assumable_iam_role="fake:role"),
            raw_output_data_config=RawOutputDataConfig(""),
        )
        # Because of how SdkNodes work, it needs one of these interfaces
        # Hopefully this is more trickery that can be cleaned up in the future
        cp_entity._interface = TypedInterface.promote_from_model(entity.interface)

    else:
        raise Exception("Invalid reference type when serializing")

    # Make sure we don't serialize this
    cp_entity._has_registered = True
    cp_entity.assign_name(entity.id.name)
    cp_entity._id = entity.id
    return cp_entity


def get_serializable_task(
    entity_mapping: OrderedDict, settings: SerializationSettings, entity: FlyteLocalEntity, fast: bool,
) -> FlyteControlPlaneEntity:
    cp_entity = SdkTask(
        type=entity.task_type,
        metadata=entity.metadata.to_taskmetadata_model(),
        interface=entity.interface,
        custom=entity.get_custom(settings),
        container=entity.get_container(settings),
        task_type_version=entity.task_type_version,
<<<<<<< HEAD
        security_context=entity.security_context,
=======
        config=entity.get_config(settings),
>>>>>>> dfb89c61
    )
    # Reset just to make sure it's what we give it
    cp_entity.id._project = settings.project
    cp_entity.id._domain = settings.domain
    cp_entity.id._name = entity.name
    cp_entity.id._version = settings.version

    # For fast registration, we'll need to muck with the command, but only for certain kinds of tasks. Specifically,
    # tasks that rely on user code defined in the container. This should be encapsulated by the auto container
    # parent class
    if fast and isinstance(entity, PythonAutoContainerTask):
        args = [
            "pyflyte-fast-execute",
            "--additional-distribution",
            "{{ .remote_package_path }}",
            "--dest-dir",
            "{{ .dest_dir }}",
            "--",
        ] + cp_entity.container.args[:]

        del cp_entity._container.args[:]
        cp_entity._container.args.extend(args)

    return cp_entity


def get_serializable_workflow(
    entity_mapping: OrderedDict, settings: SerializationSettings, entity: FlyteLocalEntity, fast: bool,
) -> FlyteControlPlaneEntity:
    workflow_id = _identifier_model.Identifier(
        _identifier_model.ResourceType.WORKFLOW, settings.project, settings.domain, entity.name, settings.version
    )

    # Translate nodes
    upstream_sdk_nodes = [
        get_serializable(entity_mapping, settings, n)
        for n in entity._nodes
        if n.id != _common_constants.GLOBAL_INPUT_NODE_ID
    ]

    cp_entity = SdkWorkflow(
        nodes=upstream_sdk_nodes,
        id=workflow_id,
        metadata=entity.workflow_metadata.to_flyte_model(),
        metadata_defaults=entity.workflow_metadata_defaults.to_flyte_model(),
        interface=entity._interface,
        output_bindings=entity._output_bindings,
    )
    # Reset just to make sure it's what we give it
    cp_entity.id._project = settings.project
    cp_entity.id._domain = settings.domain
    cp_entity.id._name = entity.name
    cp_entity.id._version = settings.version
    return cp_entity


def get_serializable_launch_plan(
    entity_mapping: OrderedDict, settings: SerializationSettings, entity: FlyteLocalEntity, fast: bool,
) -> FlyteControlPlaneEntity:
    sdk_workflow = get_serializable(entity_mapping, settings, entity.workflow)
    cp_entity = SdkLaunchPlan(
        workflow_id=sdk_workflow.id,
        entity_metadata=_launch_plan_models.LaunchPlanMetadata(
            schedule=entity.schedule, notifications=entity.notifications,
        ),
        default_inputs=entity.parameters,
        fixed_inputs=entity.fixed_inputs,
        labels=entity.labels or _common_models.Labels({}),
        annotations=entity.annotations or _common_models.Annotations({}),
        auth_role=entity._auth_role,
        raw_output_data_config=entity.raw_output_data_config,
    )

    # These two things are normally set to None in the SdkLaunchPlan constructor and filled in by
    # SdkRunnableLaunchPlan/the registration process, so we need to set them manually. The reason is because these
    # fields are not part of the underlying LaunchPlanSpec
    cp_entity._interface = sdk_workflow.interface
    cp_entity._id = _identifier_model.Identifier(
        resource_type=_identifier_model.ResourceType.LAUNCH_PLAN,
        project=settings.project,
        domain=settings.domain,
        name=entity.name,
        version=settings.version,
    )
    return cp_entity


def get_serializable_node(
    entity_mapping: OrderedDict, settings: SerializationSettings, entity: FlyteLocalEntity, fast: bool,
) -> FlyteControlPlaneEntity:
    if entity._flyte_entity is None:
        raise Exception(f"Node {entity.id} has no flyte entity")

    upstream_sdk_nodes = [
        get_serializable(entity_mapping, settings, n)
        for n in entity._upstream_nodes
        if n.id != _common_constants.GLOBAL_INPUT_NODE_ID
    ]

    if isinstance(entity._flyte_entity, PythonTask):
        cp_entity = SdkNode(
            entity._id,
            upstream_nodes=upstream_sdk_nodes,
            bindings=entity._bindings,
            metadata=entity._metadata,
            sdk_task=get_serializable(entity_mapping, settings, entity._flyte_entity, fast),
            parameter_mapping=False,
        )
        if entity._aliases:
            cp_entity._output_aliases = entity._aliases
    elif isinstance(entity._flyte_entity, Workflow):
        cp_entity = SdkNode(
            entity._id,
            upstream_nodes=upstream_sdk_nodes,
            bindings=entity._bindings,
            metadata=entity._metadata,
            sdk_workflow=get_serializable(entity_mapping, settings, entity._flyte_entity),
            parameter_mapping=False,
        )
    elif isinstance(entity._flyte_entity, BranchNode):
        cp_entity = SdkNode(
            entity._id,
            upstream_nodes=upstream_sdk_nodes,
            bindings=entity._bindings,
            metadata=entity._metadata,
            sdk_branch=get_serializable(entity_mapping, settings, entity._flyte_entity),
            parameter_mapping=False,
        )
    elif isinstance(entity._flyte_entity, LaunchPlan):
        cp_entity = SdkNode(
            entity._id,
            upstream_nodes=upstream_sdk_nodes,
            bindings=entity._bindings,
            metadata=entity._metadata,
            sdk_launch_plan=get_serializable(entity_mapping, settings, entity._flyte_entity),
            parameter_mapping=False,
        )
    else:
        raise Exception(f"Node contained non-serializable entity {entity._flyte_entity}")

    return cp_entity


def get_serializable_branch_node(
    entity_mapping: OrderedDict, settings: SerializationSettings, entity: FlyteLocalEntity, fast: bool,
) -> FlyteControlPlaneEntity:
    # We have to iterate through the blocks to convert the nodes from their current type to SDKNode
    # TODO this should be cleaned up instead of mutation, we probaby should just create a new object
    first = to_serializable_case(entity_mapping, settings, entity._ifelse_block.case)
    other = to_serializable_cases(entity_mapping, settings, entity._ifelse_block.other)
    else_node = None
    if entity._ifelse_block.else_node:
        else_node = get_serializable(entity_mapping, settings, entity._ifelse_block.else_node)

    return BranchNodeModel(
        if_else=_core_wf.IfElseBlock(case=first, other=other, else_node=else_node, error=entity._ifelse_block.error)
    )


def get_serializable(
    entity_mapping: OrderedDict,
    settings: SerializationSettings,
    entity: FlyteLocalEntity,
    fast: Optional[bool] = False,
) -> FlyteControlPlaneEntity:
    """
    The flytekit authoring code produces objects representing Flyte entities (tasks, workflows, etc.). In order to
    register these, they need to be converted into objects that Flyte Admin understands (the IDL objects basically, but
    this function currently translates to the layer above (e.g. SdkTask) - this will be changed to the IDL objects
    directly in the future).

    :param entity_mapping: This is an ordered dict that will be mutated in place. The reason this argument exists is
      because there is a natural ordering to the entities at registration time. That is, underlying tasks have to be
      registered before the workflows that use them. The recursive search done by this function and the functions
      above form a natural topological sort, finding the dependent entities and adding them to this parameter before
      the parent entity this function is called with.
    :param settings: used to pick up project/domain/name - to be deprecated.
    :param entity: The local flyte entity to try to convert (along with its dependencies)
    :param fast: For tasks only, fast serialization produces a different command.
    :return: The resulting control plane entity, in addition to being added to the mutable entity_mapping parameter
      is also returned.
    """
    if entity in entity_mapping:
        return entity_mapping[entity]

    if isinstance(entity, ReferenceEntity):
        cp_entity = get_serializable_references(entity_mapping, settings, entity, fast)

    elif isinstance(entity, PythonTask):
        cp_entity = get_serializable_task(entity_mapping, settings, entity, fast)

    elif isinstance(entity, Workflow):
        cp_entity = get_serializable_workflow(entity_mapping, settings, entity, fast)

    elif isinstance(entity, Node):
        cp_entity = get_serializable_node(entity_mapping, settings, entity, fast)

    elif isinstance(entity, LaunchPlan):
        cp_entity = get_serializable_launch_plan(entity_mapping, settings, entity, fast)

    elif isinstance(entity, BranchNode):
        cp_entity = get_serializable_branch_node(entity_mapping, settings, entity, fast)
    else:
        raise Exception(f"Non serializable type found {type(entity)} Entity {entity}")

    # This needs to be at the bottom not the top - i.e. dependent tasks get added before the workflow containing it
    entity_mapping[entity] = cp_entity
    return cp_entity<|MERGE_RESOLUTION|>--- conflicted
+++ resolved
@@ -123,11 +123,8 @@
         custom=entity.get_custom(settings),
         container=entity.get_container(settings),
         task_type_version=entity.task_type_version,
-<<<<<<< HEAD
         security_context=entity.security_context,
-=======
         config=entity.get_config(settings),
->>>>>>> dfb89c61
     )
     # Reset just to make sure it's what we give it
     cp_entity.id._project = settings.project
