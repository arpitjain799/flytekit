from __future__ import absolute_import

import datetime as _datetime
import logging as _logging
import uuid as _uuid

import six as _six
from deprecated import deprecated as _deprecated

from flytekit.common import interface as _interface
from flytekit.common import nodes as _nodes
from flytekit.common import promise as _promises
from flytekit.common import sdk_bases as _sdk_bases
from flytekit.common import workflow_execution as _workflow_execution
from flytekit.common.core import identifier as _identifier
from flytekit.common.exceptions import scopes as _exception_scopes
from flytekit.common.exceptions import user as _user_exceptions
from flytekit.common.mixins import hash as _hash_mixin
from flytekit.common.mixins import launchable as _launchable_mixin
from flytekit.common.mixins import registerable as _registerable
from flytekit.common.types import helpers as _type_helpers
from flytekit.configuration import auth as _auth_config
<<<<<<< HEAD
from flytekit.configuration import platform as _platform_config
from flytekit.configuration import sdk as _sdk_config
from flytekit.engines.flyte import engine as _flyte_engine
from flytekit.models import common as _common_models
from flytekit.models import execution as _execution_models
=======
from flytekit.configuration import sdk as _sdk_config
from flytekit.engines import loader as _engine_loader
from flytekit.models import common as _common_models
>>>>>>> 83c10cca
from flytekit.models import interface as _interface_models
from flytekit.models import launch_plan as _launch_plan_models
from flytekit.models import literals as _literal_models
from flytekit.models import schedule as _schedule_model
from flytekit.models.core import identifier as _identifier_model
from flytekit.models.core import workflow as _workflow_models


class SdkLaunchPlan(
    _six.with_metaclass(
<<<<<<< HEAD
        _sdk_bases.ExtendedSdkType,
        _launch_plan_models.LaunchPlanSpec,
        _launchable_mixin.LaunchableEntity,
        _registerable.RegisterableEntity,
=======
        _sdk_bases.ExtendedSdkType, _launch_plan_models.LaunchPlanSpec, _launchable_mixin.LaunchableEntity,
>>>>>>> 83c10cca
    )
):
    def __init__(self, *args, **kwargs):
        super(SdkLaunchPlan, self).__init__(*args, **kwargs)
        # Set all the attributes we expect this class to have
        self._id = None

        # The interface is not set explicitly unless fetched in an engine context
        self._interface = None

    @classmethod
    def promote_from_model(cls, model) -> "SdkLaunchPlan":
        """
        :param flytekit.models.launch_plan.LaunchPlanSpec model:
        :rtype: SdkLaunchPlan
        """
        return cls(
            workflow_id=_identifier.Identifier.promote_from_model(model.workflow_id),
            default_inputs=_interface_models.ParameterMap(
                {
                    k: _promises.Input.promote_from_model(
                        v
                    ).rename_and_return_reference(k)
                    for k, v in _six.iteritems(model.default_inputs.parameters)
                }
            ),
            fixed_inputs=model.fixed_inputs,
            entity_metadata=model.entity_metadata,
            labels=model.labels,
            annotations=model.annotations,
            auth_role=model.auth_role,
            raw_output_data_config=model.raw_output_data_config,
        )

    @_exception_scopes.system_entry_point
    def register(self, project, domain, name, version):
        """
        :param Text project:
        :param Text domain:
        :param Text name:
        :param Text version:
        """
        self.validate()
        id_to_register = _identifier.Identifier(
            _identifier_model.ResourceType.LAUNCH_PLAN, project, domain, name, version
        )
        client = _flyte_engine._FlyteClientManager(
            _platform_config.URL.get(), insecure=_platform_config.INSECURE.get()
        ).client
        try:
            client.create_launch_plan(id_to_register, self)
        except _user_exceptions.FlyteEntityAlreadyExistsException:
            pass

        self._id = id_to_register
        return str(self.id)

    @classmethod
    @_exception_scopes.system_entry_point
    def fetch(cls, project, domain, name, version=None):
        """
        This function uses the engine loader to call create a hydrated task from Admin.
        :param Text project:
        :param Text domain:
        :param Text name:
        :param Text version: [Optional] If not set, the SDK will fetch the active launch plan for the given project,
            domain, and name.
        :rtype: SdkLaunchPlan
        """
        from flytekit.common import workflow as _workflow

        launch_plan_id = _identifier.Identifier(
            _identifier_model.ResourceType.LAUNCH_PLAN, project, domain, name, version
        )

        if launch_plan_id.version:
            lp = _flyte_engine._FlyteClientManager(
                _platform_config.URL.get(), insecure=_platform_config.INSECURE.get()
            ).client.get_launch_plan(launch_plan_id)
        else:
            named_entity_id = _common_models.NamedEntityIdentifier(
                launch_plan_id.project, launch_plan_id.domain, launch_plan_id.name
            )
            lp = _flyte_engine._FlyteClientManager(
                _platform_config.URL.get(), insecure=_platform_config.INSECURE.get()
            ).client.get_active_launch_plan(named_entity_id)

        sdk_lp = cls.promote_from_model(lp.spec)
        sdk_lp._id = lp.id

        # TODO: Add a test for this, and this function as a whole
        wf_id = sdk_lp.workflow_id
        lp_wf = _workflow.SdkWorkflow.fetch(
            wf_id.project, wf_id.domain, wf_id.name, wf_id.version
        )
        sdk_lp._interface = lp_wf.interface
        return sdk_lp

    @_exception_scopes.system_entry_point
    def serialize(self):
        """
        Unlike the SdkWorkflow serialize call, nothing special needs to be done here.
        :rtype: flyteidl.admin.launch_plan_pb2.LaunchPlanSpec
        """
        return self.to_flyte_idl()

    @property
    def id(self):
        """
        :rtype: flytekit.common.core.identifier.Identifier
        """
        return self._id

    @property
    def is_scheduled(self):
        """
        :rtype: bool
        """
        if self.entity_metadata.schedule.cron_expression:
            return True
        elif (
            self.entity_metadata.schedule.rate
            and self.entity_metadata.schedule.rate.value
        ):
            return True
        else:
            return False

    @property
    def auth_role(self):
        """
        :rtype: flytekit.models.common.AuthRole
        """
        fixed_auth = super(SdkLaunchPlan, self).auth_role
        if fixed_auth is not None and (
<<<<<<< HEAD
            fixed_auth.assumable_iam_role is not None
            or fixed_auth.kubernetes_service_account is not None
=======
            fixed_auth.assumable_iam_role is not None or fixed_auth.kubernetes_service_account is not None
>>>>>>> 83c10cca
        ):
            return fixed_auth

        assumable_iam_role = _auth_config.ASSUMABLE_IAM_ROLE.get()
        kubernetes_service_account = _auth_config.KUBERNETES_SERVICE_ACCOUNT.get()

        if not (assumable_iam_role or kubernetes_service_account):
            _logging.warning(
<<<<<<< HEAD
                "Using deprecated `role` from config. "
                "Please update your config to use `assumable_iam_role` instead"
            )
            assumable_iam_role = _sdk_config.ROLE.get()
        return _common_models.AuthRole(
            assumable_iam_role=assumable_iam_role,
            kubernetes_service_account=kubernetes_service_account,
        )

    @property
    def workflow_id(self):
        """
        :rtype: flytekit.common.core.identifier.Identifier
        """
        return self._workflow_id
=======
                "Using deprecated `role` from config. " "Please update your config to use `assumable_iam_role` instead"
            )
            assumable_iam_role = _sdk_config.ROLE.get()
        return _common_models.AuthRole(
            assumable_iam_role=assumable_iam_role, kubernetes_service_account=kubernetes_service_account,
        )
>>>>>>> 83c10cca

    @property
    def interface(self):
        """
        The interface is not technically part of the admin.LaunchPlanSpec in the IDL, however the workflow ID is, and
        from the workflow ID, fetch will fill in the interface. This is nice because then you can __call__ the=
        object and get a node.
        :rtype: flytekit.common.interface.TypedInterface
        """
        return self._interface

    @property
    def resource_type(self):
        """
        Integer from _identifier.ResourceType enum
        :rtype: int
        """
        return _identifier_model.ResourceType.LAUNCH_PLAN

    @property
    def entity_type_text(self):
        """
        :rtype: Text
        """
        return "Launch Plan"

    @property
    def raw_output_data_config(self):
        """
        :rtype: flytekit.models.common.RawOutputDataConfig
        """
        raw_output_data_config = super(SdkLaunchPlan, self).raw_output_data_config
        if raw_output_data_config is not None and raw_output_data_config.output_location_prefix != "":
            return raw_output_data_config

        # If it was not set explicitly then let's use the value found in the configuration.
        return _common_models.RawOutputDataConfig(_auth_config.RAW_OUTPUT_DATA_PREFIX.get())

    @_exception_scopes.system_entry_point
    def validate(self):
        # TODO: Validate workflow is satisfied
        pass

    @_exception_scopes.system_entry_point
    def update(self, state):
        """
        :param int state: Enum value from flytekit.models.launch_plan.LaunchPlanState
        """
        if not self.id:
            raise _user_exceptions.FlyteAssertion(
                "Failed to update launch plan because the launch plan's ID is not set. Please call register to fetch "
                "or register the identifier first"
            )
        return _flyte_engine._FlyteClientManager(
            _platform_config.URL.get(), insecure=_platform_config.INSECURE.get()
        ).client.update_launch_plan(self.id, state)

    def _python_std_input_map_to_literal_map(self, inputs):
        """
        :param dict[Text,Any] inputs: A dictionary of Python standard inputs that will be type-checked and compiled
            to a LiteralMap
        :rtype: flytekit.models.literals.LiteralMap
        """
        return _type_helpers.pack_python_std_map_to_literal_map(
            inputs,
<<<<<<< HEAD
            {
                k: user_input.sdk_type
                for k, user_input in _six.iteritems(self.default_inputs.parameters)
                if k in inputs
            },
=======
            {k: user_input.sdk_type for k, user_input in _six.iteritems(self.default_inputs.parameters) if k in inputs},
>>>>>>> 83c10cca
        )

    @_deprecated(reason="Use launch_with_literals instead", version="0.9.0")
    def execute_with_literals(
        self,
        project,
        domain,
        literal_inputs,
        name=None,
        notification_overrides=None,
        label_overrides=None,
        annotation_overrides=None,
    ):
        """
        Deprecated.
        """
        return self.launch_with_literals(
<<<<<<< HEAD
            project,
            domain,
            literal_inputs,
            name,
            notification_overrides,
            label_overrides,
            annotation_overrides,
=======
            project, domain, literal_inputs, name, notification_overrides, label_overrides, annotation_overrides,
>>>>>>> 83c10cca
        )

    @_exception_scopes.system_entry_point
    def launch_with_literals(
        self,
        project,
        domain,
        literal_inputs,
        name=None,
        notification_overrides=None,
        label_overrides=None,
        annotation_overrides=None,
    ):
        """
        Executes the launch plan and returns the execution identifier.  This version of execution is meant for when
        you already have a LiteralMap of inputs.

        :param Text project:
        :param Text domain:
        :param flytekit.models.literals.LiteralMap literal_inputs: Inputs to the execution.
        :param Text name: [Optional] If specified, an execution will be created with this name.  Note: the name must
            be unique within the context of the project and domain.
        :param list[flytekit.common.notifications.Notification] notification_overrides: [Optional] If specified, these
            are the notifications that will be honored for this execution.  An empty list signals to disable all
            notifications.
        :param flytekit.models.common.Labels label_overrides:
        :param flytekit.models.common.Annotations annotation_overrides:
        :rtype: flytekit.common.workflow_execution.SdkWorkflowExecution
        """
        # Kubernetes requires names starting with an alphabet for some resources.
        name = name or "f" + _uuid.uuid4().hex[:19]
<<<<<<< HEAD
        disable_all = notification_overrides == []
        if disable_all:
            notification_overrides = None
        else:
            notification_overrides = _execution_models.NotificationList(
                notification_overrides or []
            )
            disable_all = None

        client = _flyte_engine._FlyteClientManager(
            _platform_config.URL.get(), insecure=_platform_config.INSECURE.get()
        ).client
        try:
            exec_id = client.create_execution(
                project,
                domain,
                name,
                _execution_models.ExecutionSpec(
                    self.id,
                    _execution_models.ExecutionMetadata(
                        _execution_models.ExecutionMetadata.ExecutionMode.MANUAL,
                        "sdk",  # TODO: get principle
                        0,  # TODO: Detect nesting
                    ),
                    notifications=notification_overrides,
                    disable_all=disable_all,
                    labels=label_overrides,
                    annotations=annotation_overrides,
                ),
                literal_inputs,
            )
        except _user_exceptions.FlyteEntityAlreadyExistsException:
            exec_id = _identifier.WorkflowExecutionIdentifier(project, domain, name)
        execution = client.get_execution(exec_id)

=======
        execution = (
            _engine_loader.get_engine()
            .get_launch_plan(self)
            .launch(
                project,
                domain,
                name,
                literal_inputs,
                notification_overrides=notification_overrides,
                label_overrides=label_overrides,
                annotation_overrides=annotation_overrides,
            )
        )
>>>>>>> 83c10cca
        return _workflow_execution.SdkWorkflowExecution.promote_from_model(execution)

    @_exception_scopes.system_entry_point
    def __call__(self, *args, **input_map):
        """
        :param list[T] args: Do not specify.  Kwargs only are supported for this function.
        :param dict[Text,T] input_map: Map of inputs.  Can be statically defined or OutputReference links.
        :rtype: flytekit.common.nodes.SdkNode
        """
        if len(args) > 0:
            raise _user_exceptions.FlyteAssertion(
                "When adding a launchplan as a node in a workflow, all inputs must be specified with kwargs only.  We "
                "detected {} positional args.".format(len(args))
            )

        # Take the default values from the launch plan
<<<<<<< HEAD
        default_inputs = {
            k: v.sdk_default
            for k, v in _six.iteritems(self.default_inputs.parameters)
            if not v.required
        }
=======
        default_inputs = {k: v.sdk_default for k, v in _six.iteritems(self.default_inputs.parameters) if not v.required}
>>>>>>> 83c10cca
        default_inputs.update(input_map)

        bindings, upstream_nodes = self.interface.create_bindings_for_inputs(
            default_inputs
        )

        return _nodes.SdkNode(
            id=None,
            metadata=_workflow_models.NodeMetadata(
                "", _datetime.timedelta(), _literal_models.RetryStrategy(0)
            ),
            bindings=sorted(bindings, key=lambda b: b.var),
            upstream_nodes=upstream_nodes,
            sdk_launch_plan=self,
        )

    def __repr__(self):
        """
        :rtype: Text
        """
        return "SdkLaunchPlan(ID: {} Interface: {} WF ID: {})".format(
            self.id, self.interface, self.workflow_id
        )


# The difference between this and the SdkLaunchPlan class is that this runnable class is supposed to only be used for
# launch plans loaded alongside the current Python interpreter.
class SdkRunnableLaunchPlan(
<<<<<<< HEAD
    _hash_mixin.HashOnReferenceMixin,
    SdkLaunchPlan,
    _registerable.RegisterableEntity,
    _registerable.LocalEntity,
=======
    _hash_mixin.HashOnReferenceMixin, SdkLaunchPlan, _registerable.RegisterableEntity,
>>>>>>> 83c10cca
):
    def __init__(
        self,
        sdk_workflow,
        default_inputs=None,
        fixed_inputs=None,
        role=None,
        schedule=None,
        notifications=None,
        labels=None,
        annotations=None,
        auth_role=None,
<<<<<<< HEAD
=======
        raw_output_data_config=None,
>>>>>>> 83c10cca
    ):
        """
        :param flytekit.common.workflow.PythonWorkflow sdk_workflow:
        :param dict[Text,flytekit.common.promise.Input] default_inputs:
        :param dict[Text,Any] fixed_inputs: These inputs will be fixed and not need to be set when executing this
            launch plan.
        :param Text role: Deprecated. IAM role to execute this launch plan with.
        :param flytekit.models.schedule.Schedule: Schedule to apply to this workflow.
        :param list[flytekit.models.common.Notification]: List of notifications to apply to this launch plan.
        :param flytekit.models.common.Labels labels: Any custom kubernetes labels to apply to workflows executed by this
            launch plan.
        :param flytekit.models.common.Annotations annotations: Any custom kubernetes annotations to apply to workflows
            executed by this launch plan.
            Any custom kubernetes annotations to apply to workflows executed by this launch plan.
        :param flytekit.models.common.Authrole auth_role: The auth method with which to execute the workflow.
        :param flytekit.models.common.RawOutputDataConfig raw_output_data_config: Config for offloading data
        """
        if role and auth_role:
            raise ValueError(
                "Cannot set both role and auth. Role is deprecated, use auth instead."
            )

        fixed_inputs = fixed_inputs or {}
        default_inputs = default_inputs or {}

        if role:
            auth_role = _common_models.AuthRole(assumable_iam_role=role)

        # The constructor for SdkLaunchPlan sets the id to None anyways so we don't bother passing in an ID. The ID
        # should be set in one of three places,
        #   1) When the object is registered (in the code above)
        #   2) By the dynamic task code after this runnable object has already been __call__'ed. The SdkNode produced
        #      maintains a link to this object and will set the ID according to the configuration variables present.
        #   3) When SdkLaunchPlan.fetch() is run
        super(SdkRunnableLaunchPlan, self).__init__(
            None,
            _launch_plan_models.LaunchPlanMetadata(
<<<<<<< HEAD
                schedule=schedule or _schedule_model.Schedule(""),
                notifications=notifications or [],
=======
                schedule=schedule or _schedule_model.Schedule(""), notifications=notifications or [],
>>>>>>> 83c10cca
            ),
            _interface_models.ParameterMap(default_inputs),
            _type_helpers.pack_python_std_map_to_literal_map(
                fixed_inputs,
                {
                    k: _type_helpers.get_sdk_type_from_literal_type(var.type)
                    for k, var in _six.iteritems(sdk_workflow.interface.inputs)
                    if k in fixed_inputs
                },
            ),
            labels or _common_models.Labels({}),
            annotations or _common_models.Annotations({}),
            auth_role,
            raw_output_data_config or _common_models.RawOutputDataConfig(""),
        )
        self._interface = _interface.TypedInterface(
<<<<<<< HEAD
            {k: v.var for k, v in _six.iteritems(default_inputs)},
            sdk_workflow.interface.outputs,
=======
            {k: v.var for k, v in _six.iteritems(default_inputs)}, sdk_workflow.interface.outputs,
>>>>>>> 83c10cca
        )
        self._upstream_entities = {sdk_workflow}
        self._sdk_workflow = sdk_workflow

<<<<<<< HEAD
=======
    @_exception_scopes.system_entry_point
    def register(self, project, domain, name, version):
        """
        :param Text project:
        :param Text domain:
        :param Text name:
        :param Text version:
        """
        self.validate()
        id_to_register = _identifier.Identifier(
            _identifier_model.ResourceType.LAUNCH_PLAN, project, domain, name, version
        )
        _engine_loader.get_engine().get_launch_plan(self).register(id_to_register)
        self._id = id_to_register
        return _six.text_type(self.id)

    @_exception_scopes.system_entry_point
    def serialize(self):
        """
        Unlike the SdkWorkflow serialize call, nothing special needs to be done here.
        :rtype: flyteidl.admin.launch_plan_pb2.LaunchPlanSpec
        """
        return self.to_flyte_idl()

>>>>>>> 83c10cca
    @classmethod
    def from_flyte_idl(cls, _):
        raise _user_exceptions.FlyteAssertion(
            "An SdkRunnableLaunchPlan must be created from a reference to local Python code only."
        )

    @classmethod
    def promote_from_model(cls, model):
        raise _user_exceptions.FlyteAssertion(
            "An SdkRunnableLaunchPlan must be created from a reference to local Python code only."
        )

    @classmethod
    @_exception_scopes.system_entry_point
    def fetch(cls, project, domain, name, version=None):
        """
        This function uses the engine loader to call create a hydrated task from Admin.
        :param Text project:
        :param Text domain:
        :param Text name:
        :param Text version:
        :rtype: SdkRunnableLaunchPlan
        """
        raise _user_exceptions.FlyteAssertion(
            "An SdkRunnableLaunchPlan must be created from a reference to local Python code only."
        )

    @property
    def workflow_id(self):
        """
        :rtype: flytekit.common.core.identifier.Identifier
        """
        return self._sdk_workflow.id

    def __repr__(self):
        """
        :rtype: Text
        """
        return "SdkRunnableLaunchPlan(ID: {} Interface: {} WF ID: {})".format(
            self.id, self.interface, self.workflow_id
        )<|MERGE_RESOLUTION|>--- conflicted
+++ resolved
@@ -20,17 +20,11 @@
 from flytekit.common.mixins import registerable as _registerable
 from flytekit.common.types import helpers as _type_helpers
 from flytekit.configuration import auth as _auth_config
-<<<<<<< HEAD
 from flytekit.configuration import platform as _platform_config
 from flytekit.configuration import sdk as _sdk_config
 from flytekit.engines.flyte import engine as _flyte_engine
 from flytekit.models import common as _common_models
 from flytekit.models import execution as _execution_models
-=======
-from flytekit.configuration import sdk as _sdk_config
-from flytekit.engines import loader as _engine_loader
-from flytekit.models import common as _common_models
->>>>>>> 83c10cca
 from flytekit.models import interface as _interface_models
 from flytekit.models import launch_plan as _launch_plan_models
 from flytekit.models import literals as _literal_models
@@ -41,14 +35,8 @@
 
 class SdkLaunchPlan(
     _six.with_metaclass(
-<<<<<<< HEAD
-        _sdk_bases.ExtendedSdkType,
-        _launch_plan_models.LaunchPlanSpec,
-        _launchable_mixin.LaunchableEntity,
+        _sdk_bases.ExtendedSdkType, _launch_plan_models.LaunchPlanSpec, _launchable_mixin.LaunchableEntity,
         _registerable.RegisterableEntity,
-=======
-        _sdk_bases.ExtendedSdkType, _launch_plan_models.LaunchPlanSpec, _launchable_mixin.LaunchableEntity,
->>>>>>> 83c10cca
     )
 ):
     def __init__(self, *args, **kwargs):
@@ -170,8 +158,8 @@
         if self.entity_metadata.schedule.cron_expression:
             return True
         elif (
-            self.entity_metadata.schedule.rate
-            and self.entity_metadata.schedule.rate.value
+                self.entity_metadata.schedule.rate
+                and self.entity_metadata.schedule.rate.value
         ):
             return True
         else:
@@ -184,12 +172,7 @@
         """
         fixed_auth = super(SdkLaunchPlan, self).auth_role
         if fixed_auth is not None and (
-<<<<<<< HEAD
-            fixed_auth.assumable_iam_role is not None
-            or fixed_auth.kubernetes_service_account is not None
-=======
-            fixed_auth.assumable_iam_role is not None or fixed_auth.kubernetes_service_account is not None
->>>>>>> 83c10cca
+                fixed_auth.assumable_iam_role is not None or fixed_auth.kubernetes_service_account is not None
         ):
             return fixed_auth
 
@@ -198,30 +181,19 @@
 
         if not (assumable_iam_role or kubernetes_service_account):
             _logging.warning(
-<<<<<<< HEAD
-                "Using deprecated `role` from config. "
-                "Please update your config to use `assumable_iam_role` instead"
-            )
-            assumable_iam_role = _sdk_config.ROLE.get()
-        return _common_models.AuthRole(
-            assumable_iam_role=assumable_iam_role,
-            kubernetes_service_account=kubernetes_service_account,
-        )
-
-    @property
-    def workflow_id(self):
-        """
-        :rtype: flytekit.common.core.identifier.Identifier
-        """
-        return self._workflow_id
-=======
-                "Using deprecated `role` from config. " "Please update your config to use `assumable_iam_role` instead"
+                "Using deprecated `role` from config. Please update your config to use `assumable_iam_role` instead"
             )
             assumable_iam_role = _sdk_config.ROLE.get()
         return _common_models.AuthRole(
             assumable_iam_role=assumable_iam_role, kubernetes_service_account=kubernetes_service_account,
         )
->>>>>>> 83c10cca
+
+    @property
+    def workflow_id(self):
+        """
+        :rtype: flytekit.common.core.identifier.Identifier
+        """
+        return self._workflow_id
 
     @property
     def interface(self):
@@ -287,55 +259,37 @@
         """
         return _type_helpers.pack_python_std_map_to_literal_map(
             inputs,
-<<<<<<< HEAD
-            {
-                k: user_input.sdk_type
-                for k, user_input in _six.iteritems(self.default_inputs.parameters)
-                if k in inputs
-            },
-=======
             {k: user_input.sdk_type for k, user_input in _six.iteritems(self.default_inputs.parameters) if k in inputs},
->>>>>>> 83c10cca
         )
 
     @_deprecated(reason="Use launch_with_literals instead", version="0.9.0")
     def execute_with_literals(
-        self,
-        project,
-        domain,
-        literal_inputs,
-        name=None,
-        notification_overrides=None,
-        label_overrides=None,
-        annotation_overrides=None,
-    ):
-        """
-        Deprecated.
-        """
-        return self.launch_with_literals(
-<<<<<<< HEAD
+            self,
             project,
             domain,
             literal_inputs,
-            name,
-            notification_overrides,
-            label_overrides,
-            annotation_overrides,
-=======
+            name=None,
+            notification_overrides=None,
+            label_overrides=None,
+            annotation_overrides=None,
+    ):
+        """
+        Deprecated.
+        """
+        return self.launch_with_literals(
             project, domain, literal_inputs, name, notification_overrides, label_overrides, annotation_overrides,
->>>>>>> 83c10cca
         )
 
     @_exception_scopes.system_entry_point
     def launch_with_literals(
-        self,
-        project,
-        domain,
-        literal_inputs,
-        name=None,
-        notification_overrides=None,
-        label_overrides=None,
-        annotation_overrides=None,
+            self,
+            project,
+            domain,
+            literal_inputs,
+            name=None,
+            notification_overrides=None,
+            label_overrides=None,
+            annotation_overrides=None,
     ):
         """
         Executes the launch plan and returns the execution identifier.  This version of execution is meant for when
@@ -355,7 +309,6 @@
         """
         # Kubernetes requires names starting with an alphabet for some resources.
         name = name or "f" + _uuid.uuid4().hex[:19]
-<<<<<<< HEAD
         disable_all = notification_overrides == []
         if disable_all:
             notification_overrides = None
@@ -390,22 +343,6 @@
         except _user_exceptions.FlyteEntityAlreadyExistsException:
             exec_id = _identifier.WorkflowExecutionIdentifier(project, domain, name)
         execution = client.get_execution(exec_id)
-
-=======
-        execution = (
-            _engine_loader.get_engine()
-            .get_launch_plan(self)
-            .launch(
-                project,
-                domain,
-                name,
-                literal_inputs,
-                notification_overrides=notification_overrides,
-                label_overrides=label_overrides,
-                annotation_overrides=annotation_overrides,
-            )
-        )
->>>>>>> 83c10cca
         return _workflow_execution.SdkWorkflowExecution.promote_from_model(execution)
 
     @_exception_scopes.system_entry_point
@@ -422,20 +359,10 @@
             )
 
         # Take the default values from the launch plan
-<<<<<<< HEAD
-        default_inputs = {
-            k: v.sdk_default
-            for k, v in _six.iteritems(self.default_inputs.parameters)
-            if not v.required
-        }
-=======
         default_inputs = {k: v.sdk_default for k, v in _six.iteritems(self.default_inputs.parameters) if not v.required}
->>>>>>> 83c10cca
         default_inputs.update(input_map)
 
-        bindings, upstream_nodes = self.interface.create_bindings_for_inputs(
-            default_inputs
-        )
+        bindings, upstream_nodes = self.interface.create_bindings_for_inputs(default_inputs)
 
         return _nodes.SdkNode(
             id=None,
@@ -459,30 +386,20 @@
 # The difference between this and the SdkLaunchPlan class is that this runnable class is supposed to only be used for
 # launch plans loaded alongside the current Python interpreter.
 class SdkRunnableLaunchPlan(
-<<<<<<< HEAD
-    _hash_mixin.HashOnReferenceMixin,
-    SdkLaunchPlan,
-    _registerable.RegisterableEntity,
-    _registerable.LocalEntity,
-=======
-    _hash_mixin.HashOnReferenceMixin, SdkLaunchPlan, _registerable.RegisterableEntity,
->>>>>>> 83c10cca
+    _hash_mixin.HashOnReferenceMixin, SdkLaunchPlan, _registerable.RegisterableEntity, _registerable.LocalEntity,
 ):
     def __init__(
-        self,
-        sdk_workflow,
-        default_inputs=None,
-        fixed_inputs=None,
-        role=None,
-        schedule=None,
-        notifications=None,
-        labels=None,
-        annotations=None,
-        auth_role=None,
-<<<<<<< HEAD
-=======
-        raw_output_data_config=None,
->>>>>>> 83c10cca
+            self,
+            sdk_workflow,
+            default_inputs=None,
+            fixed_inputs=None,
+            role=None,
+            schedule=None,
+            notifications=None,
+            labels=None,
+            annotations=None,
+            auth_role=None,
+            raw_output_data_config=None,
     ):
         """
         :param flytekit.common.workflow.PythonWorkflow sdk_workflow:
@@ -520,12 +437,7 @@
         super(SdkRunnableLaunchPlan, self).__init__(
             None,
             _launch_plan_models.LaunchPlanMetadata(
-<<<<<<< HEAD
-                schedule=schedule or _schedule_model.Schedule(""),
-                notifications=notifications or [],
-=======
                 schedule=schedule or _schedule_model.Schedule(""), notifications=notifications or [],
->>>>>>> 83c10cca
             ),
             _interface_models.ParameterMap(default_inputs),
             _type_helpers.pack_python_std_map_to_literal_map(
@@ -542,43 +454,11 @@
             raw_output_data_config or _common_models.RawOutputDataConfig(""),
         )
         self._interface = _interface.TypedInterface(
-<<<<<<< HEAD
-            {k: v.var for k, v in _six.iteritems(default_inputs)},
-            sdk_workflow.interface.outputs,
-=======
             {k: v.var for k, v in _six.iteritems(default_inputs)}, sdk_workflow.interface.outputs,
->>>>>>> 83c10cca
         )
         self._upstream_entities = {sdk_workflow}
         self._sdk_workflow = sdk_workflow
 
-<<<<<<< HEAD
-=======
-    @_exception_scopes.system_entry_point
-    def register(self, project, domain, name, version):
-        """
-        :param Text project:
-        :param Text domain:
-        :param Text name:
-        :param Text version:
-        """
-        self.validate()
-        id_to_register = _identifier.Identifier(
-            _identifier_model.ResourceType.LAUNCH_PLAN, project, domain, name, version
-        )
-        _engine_loader.get_engine().get_launch_plan(self).register(id_to_register)
-        self._id = id_to_register
-        return _six.text_type(self.id)
-
-    @_exception_scopes.system_entry_point
-    def serialize(self):
-        """
-        Unlike the SdkWorkflow serialize call, nothing special needs to be done here.
-        :rtype: flyteidl.admin.launch_plan_pb2.LaunchPlanSpec
-        """
-        return self.to_flyte_idl()
-
->>>>>>> 83c10cca
     @classmethod
     def from_flyte_idl(cls, _):
         raise _user_exceptions.FlyteAssertion(
