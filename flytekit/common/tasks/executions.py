<<<<<<< HEAD
import os as _os

import six as _six
from flyteidl.core import literals_pb2 as _literals_pb2

from flytekit.clients.helpers import \
    iterate_node_executions as _iterate_node_executions
=======
from __future__ import absolute_import

import six as _six

>>>>>>> 83c10cca
from flytekit.common import sdk_bases as _sdk_bases
from flytekit.common import utils as _common_utils
from flytekit.common.exceptions import user as _user_exceptions
from flytekit.common.mixins import artifact as _artifact_mixin
from flytekit.common.types import helpers as _type_helpers
from flytekit.configuration import platform as _platform_config
from flytekit.engines.flyte import engine as _flyte_engine
from flytekit.interfaces.data import data_proxy as _data_proxy
from flytekit.models import literals as _literal_models
from flytekit.models.admin import task_execution as _task_execution_model
from flytekit.models.core import execution as _execution_models


class SdkTaskExecution(
<<<<<<< HEAD
    _task_execution_model.TaskExecution,
    _artifact_mixin.ExecutionArtifact,
    metaclass=_sdk_bases.ExtendedSdkType,
=======
    _six.with_metaclass(
        _sdk_bases.ExtendedSdkType, _task_execution_model.TaskExecution, _artifact_mixin.ExecutionArtifact,
    )
>>>>>>> 83c10cca
):
    def __init__(self, *args, **kwargs):
        super(SdkTaskExecution, self).__init__(*args, **kwargs)
        self._inputs = None
        self._outputs = None

    @property
    def is_complete(self):
        """
        Dictates whether or not the execution is complete.
        :rtype: bool
        """
        return self.closure.phase in {
            _execution_models.TaskExecutionPhase.ABORTED,
            _execution_models.TaskExecutionPhase.FAILED,
            _execution_models.TaskExecutionPhase.SUCCEEDED,
        }

    @property
    def inputs(self):
        """
        Returns the inputs of the task execution in the standard Python format that is produced by
        the type engine.
        :rtype: dict[Text, T]
        """
        if self._inputs is None:
            client = _flyte_engine._FlyteClientManager(
                _platform_config.URL.get(), insecure=_platform_config.INSECURE.get()
            ).client
            url_blob = client.get_task_execution_data(self.id)
            if url_blob.inputs.bytes > 0:
                with _common_utils.AutoDeletingTempDir() as t:
                    tmp_name = _os.path.join(t.name, "inputs.pb")
                    _data_proxy.Data.get_data(url_blob.inputs.url, tmp_name)
                    input_map = _literal_models.LiteralMap.from_flyte_idl(
                        _common_utils.load_proto_from_file(
                            _literals_pb2.LiteralMap, tmp_name
                        )
                    )
            else:
                input_map = _literal_models.LiteralMap({})

            self._inputs = _type_helpers.unpack_literal_map_to_sdk_python_std(input_map)
        return self._inputs

    @property
    def outputs(self):
        """
        Returns the outputs of the task execution, if available, in the standard Python format that is produced by
        the type engine. If not available, perhaps due to execution being in progress or an error being produced,
        this will raise an exception.
        :rtype: dict[Text, T]
        """
        if not self.is_complete:
            raise _user_exceptions.FlyteAssertion(
<<<<<<< HEAD
                "Please what until the task execution has completed before "
                "requesting the outputs."
=======
                "Please what until the task execution has completed before " "requesting the outputs."
>>>>>>> 83c10cca
            )
        if self.error:
            raise _user_exceptions.FlyteAssertion(
                "Outputs could not be found because the execution ended in failure."
            )

        if self._outputs is None:
            client = _flyte_engine._FlyteClientManager(
                _platform_config.URL.get(), insecure=_platform_config.INSECURE.get()
            ).client
            url_blob = client.get_task_execution_data(self.id)
            if url_blob.outputs.bytes > 0:
                with _common_utils.AutoDeletingTempDir() as t:
                    tmp_name = _os.path.join(t.name, "outputs.pb")
                    _data_proxy.Data.get_data(url_blob.outputs.url, tmp_name)
                    output_map = _literal_models.LiteralMap.from_flyte_idl(
                        _common_utils.load_proto_from_file(
                            _literals_pb2.LiteralMap, tmp_name
                        )
                    )
            else:
                output_map = _literal_models.LiteralMap({})
            self._outputs = _type_helpers.unpack_literal_map_to_sdk_python_std(
                output_map
            )
        return self._outputs

    @property
    def error(self):
        """
        If execution is in progress, raise an exception.  Otherwise, return None if no error was present upon
        reaching completion.
        :rtype: flytekit.models.core.execution.ExecutionError or None
        """
        if not self.is_complete:
            raise _user_exceptions.FlyteAssertion(
<<<<<<< HEAD
                "Please what until the task execution has completed before "
                "requesting error information."
=======
                "Please what until the task execution has completed before " "requesting error information."
>>>>>>> 83c10cca
            )
        return self.closure.error

    def get_child_executions(self, filters=None):
        """
        :param list[flytekit.models.filters.Filter] filters:
        :rtype: dict[Text, flytekit.common.nodes.SdkNodeExecution]
        """
        from flytekit.common import nodes as _nodes

        if not self.is_parent:
<<<<<<< HEAD
            raise _user_exceptions.FlyteAssertion(
                "Only task executions marked with 'is_parent' have child executions."
            )
        client = _flyte_engine._FlyteClientManager(
            _platform_config.URL.get(), insecure=_platform_config.INSECURE.get()
        ).client
        models = {
            v.id.node_id: v
            for v in _iterate_node_executions(
                client, task_execution_identifier=self.id, filters=filters
            )
        }

        return {
            k: _nodes.SdkNodeExecution.promote_from_model(v)
            for k, v in _six.iteritems(models)
        }
=======
            raise _user_exceptions.FlyteAssertion("Only task executions marked with 'is_parent' have child executions.")
        models = _engine_loader.get_engine().get_task_execution(self).get_child_executions(filters=filters)
        return {k: _nodes.SdkNodeExecution.promote_from_model(v) for k, v in _six.iteritems(models)}
>>>>>>> 83c10cca

    @classmethod
    def promote_from_model(cls, base_model):
        """
        :param _task_execution_model.TaskExecution base_model:
        :rtype: SdkTaskExecution
        """
        return cls(
            closure=base_model.closure,
            id=base_model.id,
            input_uri=base_model.input_uri,
            is_parent=base_model.is_parent,
        )

    def sync(self):
        self._sync_closure()

    def _sync_closure(self):
        """
        Syncs the closure of the underlying execution artifact with the state observed by the platform.
        :rtype: None
        """
        client = _flyte_engine._FlyteClientManager(
            _platform_config.URL.get(), insecure=_platform_config.INSECURE.get()
        ).client
        self._closure = client.get_task_execution(self.id).closure<|MERGE_RESOLUTION|>--- conflicted
+++ resolved
@@ -1,17 +1,12 @@
-<<<<<<< HEAD
 import os as _os
 
-import six as _six
 from flyteidl.core import literals_pb2 as _literals_pb2
 
 from flytekit.clients.helpers import \
     iterate_node_executions as _iterate_node_executions
-=======
-from __future__ import absolute_import
 
 import six as _six
 
->>>>>>> 83c10cca
 from flytekit.common import sdk_bases as _sdk_bases
 from flytekit.common import utils as _common_utils
 from flytekit.common.exceptions import user as _user_exceptions
@@ -26,15 +21,9 @@
 
 
 class SdkTaskExecution(
-<<<<<<< HEAD
     _task_execution_model.TaskExecution,
     _artifact_mixin.ExecutionArtifact,
-    metaclass=_sdk_bases.ExtendedSdkType,
-=======
-    _six.with_metaclass(
-        _sdk_bases.ExtendedSdkType, _task_execution_model.TaskExecution, _artifact_mixin.ExecutionArtifact,
-    )
->>>>>>> 83c10cca
+    metaclass=_sdk_bases.ExtendedSdkType
 ):
     def __init__(self, *args, **kwargs):
         super(SdkTaskExecution, self).__init__(*args, **kwargs)
@@ -90,12 +79,7 @@
         """
         if not self.is_complete:
             raise _user_exceptions.FlyteAssertion(
-<<<<<<< HEAD
-                "Please what until the task execution has completed before "
-                "requesting the outputs."
-=======
-                "Please what until the task execution has completed before " "requesting the outputs."
->>>>>>> 83c10cca
+                "Please what until the task execution has completed before requesting the outputs."
             )
         if self.error:
             raise _user_exceptions.FlyteAssertion(
@@ -132,12 +116,7 @@
         """
         if not self.is_complete:
             raise _user_exceptions.FlyteAssertion(
-<<<<<<< HEAD
-                "Please what until the task execution has completed before "
-                "requesting error information."
-=======
-                "Please what until the task execution has completed before " "requesting error information."
->>>>>>> 83c10cca
+                "Please what until the task execution has completed before requesting error information."
             )
         return self.closure.error
 
@@ -149,10 +128,7 @@
         from flytekit.common import nodes as _nodes
 
         if not self.is_parent:
-<<<<<<< HEAD
-            raise _user_exceptions.FlyteAssertion(
-                "Only task executions marked with 'is_parent' have child executions."
-            )
+            raise _user_exceptions.FlyteAssertion("Only task executions marked with 'is_parent' have child executions.")
         client = _flyte_engine._FlyteClientManager(
             _platform_config.URL.get(), insecure=_platform_config.INSECURE.get()
         ).client
@@ -167,11 +143,6 @@
             k: _nodes.SdkNodeExecution.promote_from_model(v)
             for k, v in _six.iteritems(models)
         }
-=======
-            raise _user_exceptions.FlyteAssertion("Only task executions marked with 'is_parent' have child executions.")
-        models = _engine_loader.get_engine().get_task_execution(self).get_child_executions(filters=filters)
-        return {k: _nodes.SdkNodeExecution.promote_from_model(v) for k, v in _six.iteritems(models)}
->>>>>>> 83c10cca
 
     @classmethod
     def promote_from_model(cls, base_model):
