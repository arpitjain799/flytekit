--- conflicted
+++ resolved
@@ -10,13 +10,7 @@
 from flytekit.models import types as _type_models
 
 
-<<<<<<< HEAD
-class Input(
-    _six.with_metaclass(_sdk_bases.ExtendedSdkType, _interface_models.Parameter)
-):
-=======
 class Input(_six.with_metaclass(_sdk_bases.ExtendedSdkType, _interface_models.Parameter)):
->>>>>>> 83c10cca
     def __init__(self, name, sdk_type, help=None, **kwargs):
         """
         :param Text name:
@@ -33,13 +27,7 @@
             default = None
         elif kwargs.get("required", False) and "default" in kwargs:
             # Required cannot be set to True and have a default specified
-<<<<<<< HEAD
-            raise _user_exceptions.FlyteAssertion(
-                "Default cannot be set when required is True"
-            )
-=======
             raise _user_exceptions.FlyteAssertion("Default cannot be set when required is True")
->>>>>>> 83c10cca
         elif "default" in kwargs:
             # If default is specified, then required must be false and the value is whatever is specified
             required = None
@@ -63,13 +51,7 @@
         )
         self._name = name
         super(Input, self).__init__(
-<<<<<<< HEAD
-            _interface_models.Variable(
-                type=sdk_type.to_flyte_literal_type(), description=help or ""
-            ),
-=======
             _interface_models.Variable(type=sdk_type.to_flyte_literal_type(), description=help or ""),
->>>>>>> 83c10cca
             required=required,
             default=param_default,
         )
@@ -134,32 +116,13 @@
         sdk_type = _type_helpers.get_sdk_type_from_literal_type(model.var.type)
 
         if model.default is not None:
-<<<<<<< HEAD
-            default_value = sdk_type.from_flyte_idl(
-                model.default.to_flyte_idl()
-            ).to_python_std()
-            return cls(
-                "",
-                sdk_type,
-                help=model.var.description,
-                required=False,
-                default=default_value,
-            )
-=======
             default_value = sdk_type.from_flyte_idl(model.default.to_flyte_idl()).to_python_std()
             return cls("", sdk_type, help=model.var.description, required=False, default=default_value,)
->>>>>>> 83c10cca
         else:
             return cls("", sdk_type, help=model.var.description, required=True)
 
 
-<<<<<<< HEAD
-class NodeOutput(
-    _six.with_metaclass(_sdk_bases.ExtendedSdkType, _type_models.OutputReference)
-):
-=======
 class NodeOutput(_six.with_metaclass(_sdk_bases.ExtendedSdkType, _type_models.OutputReference)):
->>>>>>> 83c10cca
     def __init__(self, sdk_node, sdk_type, var):
         """
         :param flytekit.common.nodes.SdkNode sdk_node:
