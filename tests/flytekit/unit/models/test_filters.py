--- conflicted
+++ resolved
@@ -28,24 +28,14 @@
 
 
 def test_value_in_filter():
-    assert (
-        filters.ValueIn("key", ["1", "2", "3"]).to_flyte_idl() == "value_in(key,1;2;3)"
-    )
+    assert filters.ValueIn("key", ["1", "2", "3"]).to_flyte_idl() == "value_in(key,1;2;3)"
 
 
 def test_contains_filter():
-    assert (
-        filters.Contains("key", ["1", "2", "3"]).to_flyte_idl() == "contains(key,1;2;3)"
-    )
+    assert filters.Contains("key", ["1", "2", "3"]).to_flyte_idl() == "contains(key,1;2;3)"
 
 
 def test_filter_list():
-<<<<<<< HEAD
-    fl = filters.FilterList(
-        [filters.Equal("domain", "staging"), filters.NotEqual("project", "FakeProject")]
-    )
-=======
     fl = filters.FilterList([filters.Equal("domain", "staging"), filters.NotEqual("project", "FakeProject")])
->>>>>>> 83c10cca
 
     assert fl.to_flyte_idl() == "eq(domain,staging)+neq(project,FakeProject)"