from __future__ import absolute_import

import pytest

from flytekit.common import interface
from flytekit.common.exceptions import user as _user_exceptions
from flytekit.common.types import containers, primitives


def test_binding_data_primitive_static():
    upstream_nodes = set()
    bd = interface.BindingData.from_python_std(
        primitives.Float.to_flyte_literal_type(), 3.0, upstream_nodes=upstream_nodes
    )

    assert len(upstream_nodes) == 0
    assert bd.promise is None
    assert bd.collection is None
    assert bd.map is None
    assert bd.scalar.primitive.float_value == 3.0

    assert interface.BindingData.from_flyte_idl(bd.to_flyte_idl()) == bd

    with pytest.raises(_user_exceptions.FlyteTypeException):
        interface.BindingData.from_python_std(
            primitives.Float.to_flyte_literal_type(), "abc",
        )

    with pytest.raises(_user_exceptions.FlyteTypeException):
        interface.BindingData.from_python_std(
            primitives.Float.to_flyte_literal_type(), [1.0, 2.0, 3.0],
        )


def test_binding_data_list_static():
    upstream_nodes = set()
    bd = interface.BindingData.from_python_std(
<<<<<<< HEAD
        containers.List(primitives.String).to_flyte_literal_type(),
        ["abc", "cde"],
        upstream_nodes=upstream_nodes,
=======
        containers.List(primitives.String).to_flyte_literal_type(), ["abc", "cde"], upstream_nodes=upstream_nodes,
>>>>>>> 83c10cca
    )

    assert len(upstream_nodes) == 0
    assert bd.promise is None
    assert bd.collection.bindings[0].scalar.primitive.string_value == "abc"
    assert bd.collection.bindings[1].scalar.primitive.string_value == "cde"
    assert bd.map is None
    assert bd.scalar is None

    assert interface.BindingData.from_flyte_idl(bd.to_flyte_idl()) == bd

    with pytest.raises(_user_exceptions.FlyteTypeException):
        interface.BindingData.from_python_std(
            containers.List(primitives.String).to_flyte_literal_type(), "abc",
        )

    with pytest.raises(_user_exceptions.FlyteTypeException):
        interface.BindingData.from_python_std(
            containers.List(primitives.String).to_flyte_literal_type(), [1.0, 2.0, 3.0]
        )


def test_binding_generic_map_static():
    upstream_nodes = set()
    bd = interface.BindingData.from_python_std(
        primitives.Generic.to_flyte_literal_type(),
        {"a": "hi", "b": [1, 2, 3], "c": {"d": "e"}},
        upstream_nodes=upstream_nodes,
    )

    assert len(upstream_nodes) == 0
    assert bd.promise is None
    assert bd.map is None
    assert bd.scalar.generic["a"] == "hi"
    assert bd.scalar.generic["b"].values[0].number_value == 1.0
    assert bd.scalar.generic["b"].values[1].number_value == 2.0
    assert bd.scalar.generic["b"].values[2].number_value == 3.0
    assert bd.scalar.generic["c"]["d"] == "e"
    assert interface.BindingData.from_flyte_idl(bd.to_flyte_idl()) == bd<|MERGE_RESOLUTION|>--- conflicted
+++ resolved
@@ -35,13 +35,7 @@
 def test_binding_data_list_static():
     upstream_nodes = set()
     bd = interface.BindingData.from_python_std(
-<<<<<<< HEAD
-        containers.List(primitives.String).to_flyte_literal_type(),
-        ["abc", "cde"],
-        upstream_nodes=upstream_nodes,
-=======
         containers.List(primitives.String).to_flyte_literal_type(), ["abc", "cde"], upstream_nodes=upstream_nodes,
->>>>>>> 83c10cca
     )
 
     assert len(upstream_nodes) == 0
