from __future__ import absolute_import

import pytest

from flytekit.common import promise
from flytekit.common.exceptions import user as _user_exceptions
from flytekit.common.types import base_sdk_types, primitives


def test_input():
    i = promise.Input("name", primitives.Integer, help="blah", default=None)
    assert i.name == "name"
    assert i.sdk_default is None
    assert i.default == base_sdk_types.Void()
    assert i.sdk_required is False
    assert i.help == "blah"
    assert i.var.description == "blah"
    assert i.sdk_type == primitives.Integer

    i = promise.Input("name2", primitives.Integer, default=1)
    assert i.name == "name2"
<<<<<<< HEAD
    assert i.sdk_default is 1
=======
    assert i.sdk_default == 1
>>>>>>> 83c10cca
    assert i.default == primitives.Integer(1)
    assert i.required is None
    assert i.sdk_required is False
    assert i.help is None
    assert i.var.description == ""
    assert i.sdk_type == primitives.Integer

    with pytest.raises(_user_exceptions.FlyteAssertion):
        promise.Input("abc", primitives.Integer, required=True, default=1)<|MERGE_RESOLUTION|>--- conflicted
+++ resolved
@@ -19,11 +19,7 @@
 
     i = promise.Input("name2", primitives.Integer, default=1)
     assert i.name == "name2"
-<<<<<<< HEAD
-    assert i.sdk_default is 1
-=======
     assert i.sdk_default == 1
->>>>>>> 83c10cca
     assert i.default == primitives.Integer(1)
     assert i.required is None
     assert i.sdk_required is False
