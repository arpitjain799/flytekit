from __future__ import absolute_import

from flytekit.common.types import base_sdk_types as _base_sdk_types
from flytekit.common.types import helpers as _type_helpers
from flytekit.models import literals as _literals
from flytekit.models import types as _model_types
from flytekit.sdk import types as _sdk_types


def test_python_std_to_sdk_type():
    o = _type_helpers.python_std_to_sdk_type(_sdk_types.Types.Integer)
    assert o.to_flyte_literal_type().simple == _model_types.SimpleType.INTEGER

    o = _type_helpers.python_std_to_sdk_type([_sdk_types.Types.Boolean])
    assert (
        o.to_flyte_literal_type().collection_type.simple
        == _model_types.SimpleType.BOOLEAN
    )


def test_get_sdk_type_from_literal_type():
    o = _type_helpers.get_sdk_type_from_literal_type(
        _model_types.LiteralType(simple=_model_types.SimpleType.FLOAT)
    )
    assert o == _sdk_types.Types.Float


def test_infer_sdk_type_from_literal():
    o = _type_helpers.infer_sdk_type_from_literal(
        _literals.Literal(
            scalar=_literals.Scalar(primitive=_literals.Primitive(string_value="abc"))
        )
    )
    assert o == _sdk_types.Types.String

    o = _type_helpers.infer_sdk_type_from_literal(
        _literals.Literal(scalar=_literals.Scalar(none_type=_literals.Void()))
    )
    assert o is _base_sdk_types.Void


def test_get_sdk_value_from_literal():
    o = _type_helpers.get_sdk_value_from_literal(_literals.Literal(scalar=_literals.Scalar(none_type=_literals.Void())))
    assert o.to_python_std() is None

    o = _type_helpers.get_sdk_value_from_literal(
<<<<<<< HEAD
        _literals.Literal(scalar=_literals.Scalar(none_type=_literals.Void())),
        sdk_type=_sdk_types.Types.Integer,
=======
        _literals.Literal(scalar=_literals.Scalar(none_type=_literals.Void())), sdk_type=_sdk_types.Types.Integer,
>>>>>>> 83c10cca
    )
    assert o.to_python_std() is None

    o = _type_helpers.get_sdk_value_from_literal(
<<<<<<< HEAD
        _literals.Literal(
            scalar=_literals.Scalar(primitive=_literals.Primitive(integer=1))
        ),
=======
        _literals.Literal(scalar=_literals.Scalar(primitive=_literals.Primitive(integer=1))),
>>>>>>> 83c10cca
        sdk_type=_sdk_types.Types.Integer,
    )
    assert o.to_python_std() == 1

    o = _type_helpers.get_sdk_value_from_literal(
        _literals.Literal(
            collection=_literals.LiteralCollection(
                [
                    _literals.Literal(
                        scalar=_literals.Scalar(
                            primitive=_literals.Primitive(integer=1)
                        )
                    ),
                    _literals.Literal(
                        scalar=_literals.Scalar(none_type=_literals.Void())
                    ),
                ]
            )
        )
    )
    assert o.to_python_std() == [1, None]<|MERGE_RESOLUTION|>--- conflicted
+++ resolved
@@ -12,24 +12,17 @@
     assert o.to_flyte_literal_type().simple == _model_types.SimpleType.INTEGER
 
     o = _type_helpers.python_std_to_sdk_type([_sdk_types.Types.Boolean])
-    assert (
-        o.to_flyte_literal_type().collection_type.simple
-        == _model_types.SimpleType.BOOLEAN
-    )
+    assert o.to_flyte_literal_type().collection_type.simple == _model_types.SimpleType.BOOLEAN
 
 
 def test_get_sdk_type_from_literal_type():
-    o = _type_helpers.get_sdk_type_from_literal_type(
-        _model_types.LiteralType(simple=_model_types.SimpleType.FLOAT)
-    )
+    o = _type_helpers.get_sdk_type_from_literal_type(_model_types.LiteralType(simple=_model_types.SimpleType.FLOAT))
     assert o == _sdk_types.Types.Float
 
 
 def test_infer_sdk_type_from_literal():
     o = _type_helpers.infer_sdk_type_from_literal(
-        _literals.Literal(
-            scalar=_literals.Scalar(primitive=_literals.Primitive(string_value="abc"))
-        )
+        _literals.Literal(scalar=_literals.Scalar(primitive=_literals.Primitive(string_value="abc")))
     )
     assert o == _sdk_types.Types.String
 
@@ -44,23 +37,12 @@
     assert o.to_python_std() is None
 
     o = _type_helpers.get_sdk_value_from_literal(
-<<<<<<< HEAD
-        _literals.Literal(scalar=_literals.Scalar(none_type=_literals.Void())),
-        sdk_type=_sdk_types.Types.Integer,
-=======
         _literals.Literal(scalar=_literals.Scalar(none_type=_literals.Void())), sdk_type=_sdk_types.Types.Integer,
->>>>>>> 83c10cca
     )
     assert o.to_python_std() is None
 
     o = _type_helpers.get_sdk_value_from_literal(
-<<<<<<< HEAD
-        _literals.Literal(
-            scalar=_literals.Scalar(primitive=_literals.Primitive(integer=1))
-        ),
-=======
         _literals.Literal(scalar=_literals.Scalar(primitive=_literals.Primitive(integer=1))),
->>>>>>> 83c10cca
         sdk_type=_sdk_types.Types.Integer,
     )
     assert o.to_python_std() == 1
@@ -69,14 +51,8 @@
         _literals.Literal(
             collection=_literals.LiteralCollection(
                 [
-                    _literals.Literal(
-                        scalar=_literals.Scalar(
-                            primitive=_literals.Primitive(integer=1)
-                        )
-                    ),
-                    _literals.Literal(
-                        scalar=_literals.Scalar(none_type=_literals.Void())
-                    ),
+                    _literals.Literal(scalar=_literals.Scalar(primitive=_literals.Primitive(integer=1))),
+                    _literals.Literal(scalar=_literals.Scalar(none_type=_literals.Void())),
                 ]
             )
         )
