--- conflicted
+++ resolved
@@ -10,17 +10,15 @@
     # via cookiecutter
 certifi==2021.10.8
     # via requests
+cffi==1.15.0
+    # via cryptography
 chardet==4.0.0
     # via binaryornot
-<<<<<<< HEAD
-charset-normalizer==2.0.10
-=======
-charset-normalizer==2.0.11
->>>>>>> 9e2fcbc3
+charset-normalizer==2.0.12
     # via requests
 checksumdir==1.2.0
     # via flytekit
-click==7.1.2
+click==8.0.3
     # via
     #   cookiecutter
     #   flytekit
@@ -28,8 +26,10 @@
     # via flytekit
 cookiecutter==1.7.3
     # via flytekit
-croniter==1.2.0
+croniter==1.3.1
     # via flytekit
+cryptography==36.0.1
+    # via secretstorage
 cycler==0.11.0
     # via matplotlib
 dataclasses-json==0.5.6
@@ -44,26 +44,22 @@
     # via flytekit
 docstring-parser==0.13
     # via flytekit
-<<<<<<< HEAD
-flyteidl==0.21.24
+flyteidl==0.22.1
     # via flytekit
-flytekit==0.26.0
-    # via -r tests/flytekit/integration/remote/mock_flyte_repo/workflows/requirements.in
-fonttools==4.29.0
-=======
-flyteidl==0.22.0
-    # via flytekit
-flytekit==0.30.0
+flytekit==0.30.3
     # via -r tests/flytekit/integration/remote/mock_flyte_repo/workflows/requirements.in
 fonttools==4.29.1
->>>>>>> 9e2fcbc3
     # via matplotlib
-grpcio==1.43.0
+grpcio==1.44.0
     # via flytekit
 idna==3.3
     # via requests
-importlib-metadata==4.10.1
+importlib-metadata==4.11.1
     # via keyring
+jeepney==0.7.1
+    # via
+    #   keyring
+    #   secretstorage
 jinja2==3.0.3
     # via
     #   cookiecutter
@@ -93,11 +89,7 @@
     # via typing-inspect
 natsort==8.1.0
     # via flytekit
-<<<<<<< HEAD
-numpy==1.22.1
-=======
 numpy==1.22.2
->>>>>>> 9e2fcbc3
     # via
     #   matplotlib
     #   opencv-python
@@ -107,21 +99,13 @@
     # via -r tests/flytekit/integration/remote/mock_flyte_repo/workflows/requirements.in
 packaging==21.3
     # via matplotlib
-pandas==1.4.0
+pandas==1.4.1
     # via flytekit
-<<<<<<< HEAD
-pillow==9.0.0
-    # via matplotlib
-poyo==0.5.0
-    # via cookiecutter
-protobuf==3.19.3
-=======
 pillow==9.0.1
     # via matplotlib
 poyo==0.5.0
     # via cookiecutter
 protobuf==3.19.4
->>>>>>> 9e2fcbc3
     # via
     #   flyteidl
     #   flytekit
@@ -137,13 +121,14 @@
     #   packaging
 python-dateutil==2.8.2
     # via
+    #   arrow
     #   croniter
     #   flytekit
     #   matplotlib
     #   pandas
 python-json-logger==2.0.2
     # via flytekit
-python-slugify==5.0.2
+python-slugify==6.0.1
     # via cookiecutter
 pytimeparse==1.1.8
     # via flytekit
@@ -158,14 +143,12 @@
     #   cookiecutter
     #   flytekit
     #   responses
-<<<<<<< HEAD
-responses==0.17.0
-=======
 responses==0.18.0
->>>>>>> 9e2fcbc3
     # via flytekit
 retry==0.9.2
     # via flytekit
+secretstorage==3.3.1
+    # via keyring
 six==1.16.0
     # via
     #   cookiecutter
@@ -177,7 +160,7 @@
     # via flytekit
 text-unidecode==1.3
     # via python-slugify
-typing-extensions==4.0.1
+typing-extensions==4.1.1
     # via
     #   flytekit
     #   typing-inspect
