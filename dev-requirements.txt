#
# This file is autogenerated by pip-compile with python 3.9
# To update, run:
#
#    make dev-requirements.txt
#
-e file:.#egg=flytekit
    # via
    #   -c requirements.txt
    #   pytest-flyte
absl-py==1.3.0
    # via
    #   tensorboard
    #   tensorflow
appnope==0.1.3
    # via ipython
arrow==1.2.3
    # via
    #   -c requirements.txt
    #   jinja2-time
astunparse==1.6.3
    # via tensorflow
attrs==20.3.0
    # via
    #   -c requirements.txt
    #   jsonschema
    #   pytest
    #   pytest-docker
backcall==0.2.0
    # via ipython
bcrypt==4.0.1
    # via paramiko
binaryornot==0.4.4
    # via
    #   -c requirements.txt
    #   cookiecutter
cachetools==5.2.0
    # via google-auth
certifi==2022.9.24
    # via
    #   -c requirements.txt
    #   requests
cffi==1.15.1
    # via
    #   -c requirements.txt
    #   cryptography
    #   pynacl
cfgv==3.3.1
    # via pre-commit
chardet==5.0.0
    # via
    #   -c requirements.txt
    #   binaryornot
charset-normalizer==2.1.1
    # via
    #   -c requirements.txt
    #   requests
click==8.1.3
    # via
    #   -c requirements.txt
    #   cookiecutter
    #   flytekit
cloudpickle==2.2.0
    # via
    #   -c requirements.txt
    #   flytekit
codespell==2.2.2
    # via -r dev-requirements.in
cookiecutter==2.1.1
    # via
    #   -c requirements.txt
    #   flytekit
coverage[toml]==6.5.0
    # via
    #   -r dev-requirements.in
    #   pytest-cov
croniter==1.3.7
    # via
    #   -c requirements.txt
    #   flytekit
cryptography==38.0.3
    # via
    #   -c requirements.txt
    #   paramiko
    #   pyopenssl
dataclasses-json==0.5.7
    # via
    #   -c requirements.txt
    #   flytekit
decorator==5.1.1
    # via
    #   -c requirements.txt
    #   ipython
    #   retry
deprecated==1.2.13
    # via
    #   -c requirements.txt
    #   flytekit
diskcache==5.4.0
    # via
    #   -c requirements.txt
    #   flytekit
distlib==0.3.6
    # via virtualenv
distro==1.8.0
    # via docker-compose
docker[ssh]==6.0.1
    # via
    #   -c requirements.txt
    #   docker-compose
    #   flytekit
docker-compose==1.29.2
    # via pytest-flyte
docker-image-py==0.1.12
    # via
    #   -c requirements.txt
    #   flytekit
dockerpty==0.4.1
    # via docker-compose
docopt==0.6.2
    # via docker-compose
docstring-parser==0.15
    # via
    #   -c requirements.txt
    #   flytekit
exceptiongroup==1.0.1
    # via pytest
filelock==3.8.0
    # via virtualenv
<<<<<<< HEAD
flatbuffers==22.9.24
    # via tensorflow
flyteidl==1.2.1
=======
flyteidl==1.2.4
>>>>>>> 9e406905
    # via
    #   -c requirements.txt
    #   flytekit
gast==0.5.3
    # via tensorflow
google-api-core[grpc]==2.10.2
    # via
    #   google-cloud-bigquery
    #   google-cloud-bigquery-storage
    #   google-cloud-core
google-auth==2.14.1
    # via
    #   google-api-core
    #   google-auth-oauthlib
    #   google-cloud-core
<<<<<<< HEAD
    #   tensorboard
google-auth-oauthlib==0.4.6
    # via tensorboard
google-cloud-bigquery==3.3.5
=======
google-cloud-bigquery==3.3.6
>>>>>>> 9e406905
    # via -r dev-requirements.in
google-cloud-bigquery-storage==2.16.2
    # via
    #   -r dev-requirements.in
    #   google-cloud-bigquery
google-cloud-core==2.3.2
    # via google-cloud-bigquery
google-crc32c==1.5.0
    # via google-resumable-media
google-pasta==0.2.0
    # via tensorflow
google-resumable-media==2.4.0
    # via google-cloud-bigquery
googleapis-common-protos==1.56.4
    # via
    #   -c requirements.txt
    #   flyteidl
    #   google-api-core
    #   grpcio-status
grpcio==1.48.2
    # via
    #   -c requirements.txt
    #   flytekit
    #   google-api-core
    #   google-cloud-bigquery
    #   grpcio-status
<<<<<<< HEAD
    #   tensorboard
    #   tensorflow
grpcio-status==1.47.0
=======
grpcio-status==1.48.2
>>>>>>> 9e406905
    # via
    #   -c requirements.txt
    #   -r dev-requirements.in
    #   flytekit
    #   google-api-core
<<<<<<< HEAD
h5py==3.7.0
    # via tensorflow
identify==2.5.6
=======
identify==2.5.8
>>>>>>> 9e406905
    # via pre-commit
idna==3.4
    # via
    #   -c requirements.txt
    #   requests
importlib-metadata==5.0.0
    # via
    #   -c requirements.txt
    #   flytekit
    #   keyring
    #   markdown
iniconfig==1.1.1
    # via pytest
ipython==7.34.0
    # via -r dev-requirements.in
jaraco-classes==3.2.3
    # via
    #   -c requirements.txt
    #   keyring
jedi==0.18.1
    # via ipython
jinja2==3.1.2
    # via
    #   -c requirements.txt
    #   cookiecutter
    #   jinja2-time
    #   pytest-flyte
jinja2-time==0.2.0
    # via
    #   -c requirements.txt
    #   cookiecutter
joblib==1.2.0
    # via
    #   -c requirements.txt
    #   -r dev-requirements.in
    #   flytekit
jsonschema==3.2.0
    # via
    #   -c requirements.txt
    #   docker-compose
<<<<<<< HEAD
keras==2.8.0
    # via tensorflow
keras-preprocessing==1.1.2
    # via tensorflow
keyring==23.9.3
=======
keyring==23.11.0
>>>>>>> 9e406905
    # via
    #   -c requirements.txt
    #   flytekit
libclang==14.0.6
    # via tensorflow
markdown==3.4.1
    # via tensorboard
markupsafe==2.1.1
    # via
    #   -c requirements.txt
    #   jinja2
    #   werkzeug
marshmallow==3.18.0
    # via
    #   -c requirements.txt
    #   dataclasses-json
    #   marshmallow-enum
    #   marshmallow-jsonschema
marshmallow-enum==1.5.1
    # via
    #   -c requirements.txt
    #   dataclasses-json
marshmallow-jsonschema==0.13.0
    # via
    #   -c requirements.txt
    #   flytekit
matplotlib-inline==0.1.6
    # via ipython
mock==4.0.3
    # via -r dev-requirements.in
more-itertools==9.0.0
    # via
    #   -c requirements.txt
    #   jaraco-classes
mypy==0.990
    # via -r dev-requirements.in
mypy-extensions==0.4.3
    # via
    #   -c requirements.txt
    #   mypy
    #   typing-inspect
natsort==8.2.0
    # via
    #   -c requirements.txt
    #   flytekit
nodeenv==1.7.0
    # via pre-commit
numpy==1.21.6
    # via
    #   -c requirements.txt
    #   h5py
    #   keras-preprocessing
    #   opt-einsum
    #   pandas
    #   pyarrow
    #   tensorboard
    #   tensorflow
oauthlib==3.2.2
    # via requests-oauthlib
opt-einsum==3.3.0
    # via tensorflow
packaging==21.3
    # via
    #   -c requirements.txt
    #   docker
    #   google-cloud-bigquery
    #   marshmallow
    #   pytest
pandas==1.3.5
    # via
    #   -c requirements.txt
    #   flytekit
paramiko==2.12.0
    # via docker
parso==0.8.3
    # via jedi
pexpect==4.8.0
    # via ipython
pickleshare==0.7.5
    # via ipython
platformdirs==2.5.3
    # via virtualenv
pluggy==1.0.0
    # via pytest
pre-commit==2.20.0
    # via -r dev-requirements.in
prompt-toolkit==3.0.32
    # via ipython
proto-plus==1.22.1
    # via
    #   google-cloud-bigquery
    #   google-cloud-bigquery-storage
protobuf==3.20.3
    # via
    #   -c requirements.txt
    #   flyteidl
    #   flytekit
    #   google-api-core
    #   google-cloud-bigquery
    #   google-cloud-bigquery-storage
    #   googleapis-common-protos
    #   grpcio-status
    #   proto-plus
    #   protoc-gen-swagger
    #   tensorboard
    #   tensorflow
protoc-gen-swagger==0.1.0
    # via
    #   -c requirements.txt
    #   flyteidl
ptyprocess==0.7.0
    # via pexpect
py==1.11.0
    # via
    #   -c requirements.txt
    #   retry
pyarrow==6.0.1
    # via
    #   -c requirements.txt
    #   flytekit
    #   google-cloud-bigquery
pyasn1==0.4.8
    # via
    #   pyasn1-modules
    #   rsa
pyasn1-modules==0.2.8
    # via google-auth
pycparser==2.21
    # via
    #   -c requirements.txt
    #   cffi
pygments==2.13.0
    # via ipython
pynacl==1.5.0
    # via paramiko
pyopenssl==22.1.0
    # via
    #   -c requirements.txt
    #   flytekit
pyparsing==3.0.9
    # via
    #   -c requirements.txt
    #   packaging
pyrsistent==0.19.2
    # via
    #   -c requirements.txt
    #   jsonschema
pytest==7.2.0
    # via
    #   -r dev-requirements.in
    #   pytest-cov
    #   pytest-docker
    #   pytest-flyte
pytest-cov==4.0.0
    # via -r dev-requirements.in
pytest-docker==1.0.1
    # via pytest-flyte
pytest-flyte @ git+https://github.com/flyteorg/pytest-flyte@main
    # via -r dev-requirements.in
python-dateutil==2.8.2
    # via
    #   -c requirements.txt
    #   arrow
    #   croniter
    #   flytekit
    #   google-cloud-bigquery
    #   pandas
python-dotenv==0.21.0
    # via docker-compose
python-json-logger==2.0.4
    # via
    #   -c requirements.txt
    #   flytekit
python-slugify==6.1.2
    # via
    #   -c requirements.txt
    #   cookiecutter
pytimeparse==1.1.8
    # via
    #   -c requirements.txt
    #   flytekit
pytz==2022.6
    # via
    #   -c requirements.txt
    #   flytekit
    #   pandas
pyyaml==5.4.1
    # via
    #   -c requirements.txt
    #   cookiecutter
    #   docker-compose
    #   flytekit
    #   pre-commit
regex==2022.10.31
    # via
    #   -c requirements.txt
    #   docker-image-py
requests==2.28.1
    # via
    #   -c requirements.txt
    #   cookiecutter
    #   docker
    #   docker-compose
    #   flytekit
    #   google-api-core
    #   google-cloud-bigquery
    #   requests-oauthlib
    #   responses
    #   tensorboard
requests-oauthlib==1.3.1
    # via google-auth-oauthlib
responses==0.22.0
    # via
    #   -c requirements.txt
    #   flytekit
retry==0.9.2
    # via
    #   -c requirements.txt
    #   flytekit
rsa==4.9
    # via google-auth
six==1.16.0
    # via
    #   -c requirements.txt
    #   astunparse
    #   dockerpty
    #   google-auth
    #   google-pasta
    #   grpcio
    #   jsonschema
    #   keras-preprocessing
    #   paramiko
    #   python-dateutil
    #   tensorflow
    #   websocket-client
sortedcontainers==2.4.0
    # via
    #   -c requirements.txt
    #   flytekit
statsd==3.3.0
    # via
    #   -c requirements.txt
    #   flytekit
tensorboard==2.8.0
    # via tensorflow
tensorboard-data-server==0.6.1
    # via tensorboard
tensorboard-plugin-wit==1.8.1
    # via tensorboard
tensorflow==2.8.1
    # via -r dev-requirements.in
tensorflow-estimator==2.8.0
    # via tensorflow
tensorflow-io-gcs-filesystem==0.27.0
    # via tensorflow
termcolor==2.0.1
    # via tensorflow
text-unidecode==1.3
    # via
    #   -c requirements.txt
    #   python-slugify
texttable==1.6.4
    # via docker-compose
toml==0.10.2
    # via
    #   -c requirements.txt
    #   pre-commit
    #   responses
tomli==2.0.1
    # via
    #   coverage
    #   mypy
    #   pytest
torch==1.12.1
    # via -r dev-requirements.in
traitlets==5.5.0
    # via
    #   ipython
    #   matplotlib-inline
types-toml==0.10.8
    # via
    #   -c requirements.txt
    #   responses
typing-extensions==4.4.0
    # via
    #   -c requirements.txt
    #   flytekit
    #   mypy
    #   tensorflow
    #   torch
    #   typing-inspect
typing-inspect==0.8.0
    # via
    #   -c requirements.txt
    #   dataclasses-json
urllib3==1.26.12
    # via
    #   -c requirements.txt
    #   docker
    #   flytekit
    #   requests
    #   responses
virtualenv==20.16.6
    # via pre-commit
wcwidth==0.2.5
    # via prompt-toolkit
websocket-client==0.59.0
    # via
    #   -c requirements.txt
    #   docker
    #   docker-compose
<<<<<<< HEAD
werkzeug==2.2.2
    # via tensorboard
wheel==0.37.1
=======
wheel==0.38.3
>>>>>>> 9e406905
    # via
    #   -c requirements.txt
    #   astunparse
    #   flytekit
    #   tensorboard
wrapt==1.14.1
    # via
    #   -c requirements.txt
    #   deprecated
    #   flytekit
<<<<<<< HEAD
    #   tensorflow
zipp==3.9.0
=======
zipp==3.10.0
>>>>>>> 9e406905
    # via
    #   -c requirements.txt
    #   importlib-metadata

# The following packages are considered to be unsafe in a requirements file:
# setuptools<|MERGE_RESOLUTION|>--- conflicted
+++ resolved
@@ -127,13 +127,7 @@
     # via pytest
 filelock==3.8.0
     # via virtualenv
-<<<<<<< HEAD
-flatbuffers==22.9.24
-    # via tensorflow
-flyteidl==1.2.1
-=======
 flyteidl==1.2.4
->>>>>>> 9e406905
     # via
     #   -c requirements.txt
     #   flytekit
@@ -149,14 +143,7 @@
     #   google-api-core
     #   google-auth-oauthlib
     #   google-cloud-core
-<<<<<<< HEAD
-    #   tensorboard
-google-auth-oauthlib==0.4.6
-    # via tensorboard
-google-cloud-bigquery==3.3.5
-=======
 google-cloud-bigquery==3.3.6
->>>>>>> 9e406905
     # via -r dev-requirements.in
 google-cloud-bigquery-storage==2.16.2
     # via
@@ -183,25 +170,13 @@
     #   google-api-core
     #   google-cloud-bigquery
     #   grpcio-status
-<<<<<<< HEAD
-    #   tensorboard
-    #   tensorflow
-grpcio-status==1.47.0
-=======
 grpcio-status==1.48.2
->>>>>>> 9e406905
     # via
     #   -c requirements.txt
     #   -r dev-requirements.in
     #   flytekit
     #   google-api-core
-<<<<<<< HEAD
-h5py==3.7.0
-    # via tensorflow
-identify==2.5.6
-=======
 identify==2.5.8
->>>>>>> 9e406905
     # via pre-commit
 idna==3.4
     # via
@@ -242,15 +217,7 @@
     # via
     #   -c requirements.txt
     #   docker-compose
-<<<<<<< HEAD
-keras==2.8.0
-    # via tensorflow
-keras-preprocessing==1.1.2
-    # via tensorflow
-keyring==23.9.3
-=======
 keyring==23.11.0
->>>>>>> 9e406905
     # via
     #   -c requirements.txt
     #   flytekit
@@ -562,13 +529,7 @@
     #   -c requirements.txt
     #   docker
     #   docker-compose
-<<<<<<< HEAD
-werkzeug==2.2.2
-    # via tensorboard
-wheel==0.37.1
-=======
 wheel==0.38.3
->>>>>>> 9e406905
     # via
     #   -c requirements.txt
     #   astunparse
@@ -579,12 +540,7 @@
     #   -c requirements.txt
     #   deprecated
     #   flytekit
-<<<<<<< HEAD
-    #   tensorflow
-zipp==3.9.0
-=======
 zipp==3.10.0
->>>>>>> 9e406905
     # via
     #   -c requirements.txt
     #   importlib-metadata
