from setuptools import find_packages, setup  # noqa

import flytekit  # noqa
from flytekit.tools.lazy_loader import LazyLoadPlugin  # noqa

extras_require = LazyLoadPlugin.get_extras_require()

setup(
    name="flytekit",
    version=flytekit.__version__,
    maintainer="Lyft",
    maintainer_email="flyte-eng@lyft.com",
    packages=find_packages(exclude=["tests*"]),
    url="https://github.com/lyft/flytekit",
    description="Flyte SDK for Python",
    long_description=open("README.md").read(),
    long_description_content_type="text/markdown",
    entry_points={
        "console_scripts": [
            "pyflyte-execute=flytekit.bin.entrypoint:execute_task_cmd",
            "pyflyte-fast-execute=flytekit.bin.entrypoint:fast_execute_task_cmd",
            "pyflyte=flytekit.clis.sdk_in_container.pyflyte:main",
            "flyte-cli=flytekit.clis.flyte_cli.main:_flyte_cli",
        ]
    },
    install_requires=[
        "flyteidl>=0.18.9,<1.0.0",
        "click>=6.6,<8.0",
        "croniter>=0.3.20,<4.0.0",
        "deprecated>=1.0,<2.0",
        "boto3>=1.4.4,<2.0",
        "python-dateutil<=2.8.1,>=2.1",
        "grpcio>=1.3.0,<2.0",
        "protobuf>=3.6.1,<4",
        "pytimeparse>=1.1.8,<2.0.0",
        "pytz>=2017.2,<2018.5",
        "keyring>=18.0.1",
        "requests>=2.18.4,<3.0.0",
        "responses>=0.10.7",
        "six>=1.9.0,<2.0.0",
        "sortedcontainers>=1.5.9<3.0.0",
        "statsd>=3.0.0,<4.0.0",
        "urllib3>=1.22,<2.0.0",
        "wrapt>=1.0.0,<2.0.0",
        "papermill>=1.2.0",
        "ipykernel>=5.0.0",
        "black==19.10b0",
        "retry==0.9.2",
<<<<<<< HEAD
        "dirhash>=0.2.1",
=======
        "natsort>=7.0.1",
>>>>>>> c92a40ad
    ],
    extras_require=extras_require,
    scripts=[
        "scripts/flytekit_install_spark.sh",
        "scripts/flytekit_install_spark3.sh",
        "scripts/flytekit_build_image.sh",
        "scripts/flytekit_venv",
        "scripts/flytekit_sagemaker_runner.py",
    ],
    license="apache2",
    python_requires=">=3.6",
    classifiers=[
        "Intended Audience :: Developers",
        "Intended Audience :: System Administrators",
        "License :: OSI Approved :: Apache Software License",
        "Programming Language :: Python :: 3.6",
        "Programming Language :: Python :: 3.7",
        "Programming Language :: Python :: 3.8",
        "Topic :: Software Development :: Libraries",
    ],
)<|MERGE_RESOLUTION|>--- conflicted
+++ resolved
@@ -46,11 +46,8 @@
         "ipykernel>=5.0.0",
         "black==19.10b0",
         "retry==0.9.2",
-<<<<<<< HEAD
+        "natsort>=7.0.1",
         "dirhash>=0.2.1",
-=======
-        "natsort>=7.0.1",
->>>>>>> c92a40ad
     ],
     extras_require=extras_require,
     scripts=[
