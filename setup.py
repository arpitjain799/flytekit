import sys

from setuptools import find_packages, setup  # noqa

# from flytekit.tools.lazy_loader import LazyLoadPlugin  # noqa
# extras_require = LazyLoadPlugin.get_extras_require()

MIN_PYTHON_VERSION = (3, 7)
CURRENT_PYTHON = sys.version_info[:2]
if CURRENT_PYTHON == (3, 6):
    print(
        f"Flytekit native typed API is supported for python versions {MIN_PYTHON_VERSION}+, Python 3.6 is supported"
        f" only for legacy Flytekit API. This will be deprecated when Python 3.6 reaches end of life (Dec 23rd, 2021),"
        f" we recommend migrating to the new API"
    )
elif CURRENT_PYTHON < MIN_PYTHON_VERSION:
    print(
        f"Flytekit API is only supported for Python version is {MIN_PYTHON_VERSION}+. Detected you are on"
        f" version {CURRENT_PYTHON}, installation will not proceed!"
    )
    sys.exit(-1)

spark = ["pyspark>=2.4.0,<3.0.0"]
spark3 = ["pyspark>=3.0.0"]
sidecar = ["k8s-proto>=0.0.3,<1.0.0"]
schema = ["numpy>=1.14.0,<2.0.0", "pandas>=0.22.0,<2.0.0", "pyarrow>2.0.0,<4.0.0"]
hive_sensor = ["hmsclient>=0.0.1,<1.0.0"]
notebook = ["papermill>=1.2.0", "nbconvert>=6.0.7", "ipykernel>=5.0.0,<6.0.0"]
sagemaker = ["sagemaker-training>=3.6.2,<4.0.0"]

all_but_spark = sidecar + schema + hive_sensor + notebook + sagemaker

extras_require = {
    "spark": spark,
    "spark3": spark3,
    "sidecar": sidecar,
    "schema": schema,
    "hive_sensor": hive_sensor,
    "notebook": notebook,
    "sagemaker": sagemaker,
    "all-spark2.4": spark + all_but_spark,
    "all": spark3 + all_but_spark,
}

__version__ = "0.0.0+develop"

setup(
    name="flytekit",
    version=__version__,
    maintainer="Flyte Contributors",
    maintainer_email="admin@flyte.org",
    packages=find_packages(exclude=["tests*"]),
    url="https://github.com/flyteorg/flytekit",
    description="Flyte SDK for Python",
    long_description=open("README.md").read(),
    long_description_content_type="text/markdown",
    entry_points={
        "console_scripts": [
            "pyflyte-execute=flytekit.bin.entrypoint:execute_task_cmd",
            "pyflyte-fast-execute=flytekit.bin.entrypoint:fast_execute_task_cmd",
            "pyflyte-map-execute=flytekit.bin.entrypoint:map_execute_task_cmd",
            "pyflyte=flytekit.clis.sdk_in_container.pyflyte:main",
            "flyte-cli=flytekit.clis.flyte_cli.main:_flyte_cli",
        ]
    },
    install_requires=[
<<<<<<< HEAD
        "flyteidl>=0.19.26,<1.0.0",
=======
        "flyteidl>=0.19.18,<0.20.0",
>>>>>>> 44c74b90
        "wheel>=0.30.0,<1.0.0",
        "pandas>=1.0.0,<2.0.0",
        "pyarrow>=2.0.0,<4.0.0",
        "click>=6.6,<8.0",
        "croniter>=0.3.20,<4.0.0",
        "deprecated>=1.0,<2.0",
        "python-dateutil<=2.8.1,>=2.1",
        "grpcio>=1.3.0,<2.0",
        "protobuf>=3.6.1,<4",
        "python-json-logger>=2.0.0",
        "pytimeparse>=1.1.8,<2.0.0",
        "pytz>=2017.2,<2018.5",
        "keyring>=18.0.1",
        "requests>=2.18.4,<3.0.0",
        "responses>=0.10.7",
        "six>=1.9.0,<2.0.0",
        "sortedcontainers>=1.5.9<3.0.0",
        "statsd>=3.0.0,<4.0.0",
        "urllib3>=1.22,<2.0.0",
        "wrapt>=1.0.0,<2.0.0",
        "retry==0.9.2",
        "dataclasses-json>=0.5.2",
        "marshmallow-jsonschema>=0.12.0",
        "natsort>=7.0.1",
        "dirhash>=0.2.1",
        "docker-image-py>=0.1.10",
        "singledispatchmethod; python_version < '3.8.0'",
        "docstring-parser>=0.9.0",
        "diskcache>=5.2.1",
    ],
    extras_require=extras_require,
    scripts=[
        "flytekit_scripts/flytekit_build_image.sh",
        "flytekit_scripts/flytekit_venv",
        "flytekit_scripts/flytekit_sagemaker_runner.py",
        "flytekit/bin/entrypoint.py",
    ],
    license="apache2",
    python_requires=">=3.6",
    classifiers=[
        "Intended Audience :: Science/Research",
        "Intended Audience :: Developers",
        "License :: OSI Approved :: Apache Software License",
        "Programming Language :: Python :: 3.7",
        "Programming Language :: Python :: 3.8",
        "Topic :: Scientific/Engineering",
        "Topic :: Scientific/Engineering :: Artificial Intelligence",
        "Topic :: Software Development",
        "Topic :: Software Development :: Libraries",
        "Topic :: Software Development :: Libraries :: Python Modules",
    ],
)<|MERGE_RESOLUTION|>--- conflicted
+++ resolved
@@ -64,11 +64,7 @@
         ]
     },
     install_requires=[
-<<<<<<< HEAD
-        "flyteidl>=0.19.26,<1.0.0",
-=======
-        "flyteidl>=0.19.18,<0.20.0",
->>>>>>> 44c74b90
+        "flyteidl>=0.19.18,<0.21.0",
         "wheel>=0.30.0,<1.0.0",
         "pandas>=1.0.0,<2.0.0",
         "pyarrow>=2.0.0,<4.0.0",
