#
# This file is autogenerated by pip-compile with python 3.9
# To update, run:
#
#    make doc-requirements.txt
#
-e file:.#egg=flytekit
    # via -r doc-requirements.in
absl-py==1.2.0
    # via
    #   tensorboard
    #   tensorflow
<<<<<<< HEAD
aiosignal==1.2.0
    # via ray
=======
>>>>>>> 3758b82f
alabaster==0.7.12
    # via sphinx
altair==4.2.0
    # via great-expectations
ansiwrap==0.8.4
    # via papermill
appnope==0.1.3
    # via
    #   ipykernel
    #   ipython
argon2-cffi==21.3.0
    # via notebook
argon2-cffi-bindings==21.2.0
    # via argon2-cffi
arrow==1.2.3
    # via jinja2-time
<<<<<<< HEAD
astroid==2.12.10
    # via sphinx-autoapi
asttokens==2.0.8
    # via stack-data
=======
astroid==2.12.5
    # via sphinx-autoapi
>>>>>>> 3758b82f
astunparse==1.6.3
    # via tensorflow
attrs==22.1.0
    # via
    #   jsonschema
    #   ray
    #   visions
babel==2.10.3
    # via sphinx
backcall==0.2.0
    # via ipython
beautifulsoup4==4.11.1
    # via
    #   furo
    #   nbconvert
    #   sphinx-code-include
    #   sphinx-material
binaryornot==0.4.4
    # via cookiecutter
bleach==5.0.1
    # via nbconvert
<<<<<<< HEAD
botocore==1.27.82
=======
botocore==1.27.63
>>>>>>> 3758b82f
    # via -r doc-requirements.in
cachetools==5.2.0
    # via google-auth
certifi==2022.9.24
    # via
    #   kubernetes
    #   requests
cffi==1.15.1
    # via
    #   argon2-cffi-bindings
    #   cryptography
chardet==5.0.0
    # via binaryornot
charset-normalizer==2.1.1
    # via requests
click==8.0.4
    # via
    #   cookiecutter
    #   flytekit
    #   great-expectations
    #   papermill
    #   ray
cloudpickle==2.2.0
    # via flytekit
colorama==0.4.5
    # via great-expectations
cookiecutter==2.1.1
    # via flytekit
croniter==1.3.7
    # via flytekit
cryptography==38.0.1
    # via
    #   -r doc-requirements.in
    #   great-expectations
    #   pyopenssl
css-html-js-minify==2.5.5
    # via sphinx-material
cycler==0.11.0
    # via matplotlib
dataclasses-json==0.5.7
    # via
    #   dolt-integrations
    #   flytekit
debugpy==1.6.3
    # via ipykernel
decorator==5.1.1
    # via
    #   ipython
    #   retry
defusedxml==0.7.1
    # via nbconvert
deprecated==1.2.13
    # via flytekit
diskcache==5.4.0
    # via flytekit
<<<<<<< HEAD
distlib==0.3.6
    # via virtualenv
docker==5.0.3
=======
docker==6.0.0
>>>>>>> 3758b82f
    # via flytekit
docker-image-py==0.1.12
    # via flytekit
docstring-parser==0.15
    # via flytekit
docutils==0.17.1
    # via
    #   sphinx
    #   sphinx-panels
dolt-integrations==0.1.5
    # via -r doc-requirements.in
doltcli==0.1.17
    # via dolt-integrations
entrypoints==0.4
    # via
    #   altair
    #   jupyter-client
    #   papermill
executing==1.1.0
    # via stack-data
fastjsonschema==2.16.2
    # via nbformat
<<<<<<< HEAD
filelock==3.8.0
    # via
    #   ray
    #   virtualenv
=======
>>>>>>> 3758b82f
flatbuffers==1.12
    # via
    #   tensorflow
    #   tf2onnx
<<<<<<< HEAD
flyteidl==1.1.17
    # via flytekit
fonttools==4.37.3
    # via matplotlib
frozenlist==1.3.1
    # via
    #   aiosignal
    #   ray
fsspec==2022.8.2
=======
flyteidl==1.1.12
    # via flytekit
fonttools==4.37.1
    # via matplotlib
fsspec==2022.8.0
>>>>>>> 3758b82f
    # via
    #   -r doc-requirements.in
    #   modin
furo @ git+https://github.com/flyteorg/furo@main
    # via -r doc-requirements.in
gast==0.4.0
    # via tensorflow
google-api-core[grpc]==2.8.2
    # via
    #   -r doc-requirements.in
    #   google-cloud-bigquery
    #   google-cloud-bigquery-storage
    #   google-cloud-core
<<<<<<< HEAD
google-auth==2.12.0
=======
google-auth==2.11.0
>>>>>>> 3758b82f
    # via
    #   google-api-core
    #   google-auth-oauthlib
    #   google-cloud-core
    #   kubernetes
    #   tensorboard
google-auth-oauthlib==0.4.6
    # via tensorboard
google-cloud==0.34.0
    # via -r doc-requirements.in
<<<<<<< HEAD
google-cloud-bigquery==3.1.0
=======
google-cloud-bigquery==3.3.2
>>>>>>> 3758b82f
    # via -r doc-requirements.in
google-cloud-bigquery-storage==2.16.0
    # via google-cloud-bigquery
google-cloud-core==2.3.2
    # via google-cloud-bigquery
google-crc32c==1.5.0
    # via google-resumable-media
google-pasta==0.2.0
    # via tensorflow
google-resumable-media==2.3.3
    # via google-cloud-bigquery
googleapis-common-protos==1.56.4
    # via
    #   flyteidl
    #   google-api-core
    #   grpcio-status
<<<<<<< HEAD
great-expectations==0.15.25
=======
great-expectations==0.15.20
>>>>>>> 3758b82f
    # via -r doc-requirements.in
greenlet==1.1.3
    # via sqlalchemy
grpcio==1.43.0
    # via
    #   -r doc-requirements.in
    #   flytekit
    #   google-api-core
    #   google-cloud-bigquery
    #   grpcio-status
<<<<<<< HEAD
    #   ray
    #   tensorboard
    #   tensorflow
grpcio-status==1.43.0
=======
    #   tensorboard
    #   tensorflow
grpcio-status==1.47.0
>>>>>>> 3758b82f
    # via
    #   -r doc-requirements.in
    #   flytekit
    #   google-api-core
h5py==3.7.0
    # via tensorflow
htmlmin==0.1.12
    # via pandas-profiling
idna==3.4
    # via requests
imagehash==4.3.1
    # via visions
imagesize==1.4.1
    # via sphinx
importlib-metadata==4.12.0
    # via
    #   flytekit
    #   great-expectations
    #   keyring
    #   markdown
    #   nbconvert
    #   sphinx
<<<<<<< HEAD
ipykernel==6.16.0
=======
    #   sqlalchemy
importlib-resources==5.9.0
    # via jsonschema
ipykernel==6.15.2
>>>>>>> 3758b82f
    # via
    #   ipywidgets
    #   jupyter
    #   jupyter-console
    #   notebook
    #   qtconsole
ipython==8.5.0
    # via
    #   great-expectations
    #   ipykernel
    #   ipywidgets
    #   jupyter-console
ipython-genutils==0.2.0
    # via
    #   notebook
    #   qtconsole
<<<<<<< HEAD
ipywidgets==8.0.2
=======
ipywidgets==8.0.1
>>>>>>> 3758b82f
    # via
    #   great-expectations
    #   jupyter
jaraco-classes==3.2.3
    # via keyring
jedi==0.18.1
    # via ipython
jinja2==3.1.2
    # via
    #   altair
    #   cookiecutter
    #   great-expectations
    #   jinja2-time
    #   nbconvert
    #   notebook
    #   pandas-profiling
    #   sphinx
    #   sphinx-autoapi
jinja2-time==0.2.0
    # via cookiecutter
jmespath==1.0.1
    # via botocore
joblib==1.1.0
    # via
    #   flytekit
    #   pandas-profiling
    #   phik
    #   scikit-learn
jsonpatch==1.32
    # via great-expectations
jsonpointer==2.3
    # via jsonpatch
<<<<<<< HEAD
jsonschema==4.16.0
=======
jsonschema==4.14.0
>>>>>>> 3758b82f
    # via
    #   altair
    #   great-expectations
    #   nbformat
    #   ray
jupyter==1.0.0
    # via -r doc-requirements.in
jupyter-client==7.3.5
    # via
    #   ipykernel
    #   jupyter-console
    #   nbclient
    #   notebook
    #   qtconsole
jupyter-console==6.4.4
    # via jupyter
jupyter-core==4.11.1
    # via
    #   jupyter-client
    #   nbconvert
    #   nbformat
    #   notebook
    #   qtconsole
jupyterlab-pygments==0.2.2
    # via nbconvert
<<<<<<< HEAD
jupyterlab-widgets==3.0.3
=======
jupyterlab-widgets==3.0.2
>>>>>>> 3758b82f
    # via ipywidgets
keras==2.9.0
    # via tensorflow
keras-preprocessing==1.1.2
    # via tensorflow
<<<<<<< HEAD
keyring==23.9.3
=======
keyring==23.8.2
>>>>>>> 3758b82f
    # via flytekit
kiwisolver==1.4.4
    # via matplotlib
kubernetes==24.2.0
    # via -r doc-requirements.in
lazy-object-proxy==1.7.1
    # via astroid
libclang==14.0.6
    # via tensorflow
lxml==4.9.1
    # via
    #   nbconvert
    #   sphinx-material
makefun==1.15.0
    # via great-expectations
markdown==3.4.1
    # via
    #   -r doc-requirements.in
    #   tensorboard
markupsafe==2.1.1
    # via
    #   jinja2
    #   nbconvert
<<<<<<< HEAD
    #   werkzeug
marshmallow==3.18.0
=======
    #   pandas-profiling
    #   werkzeug
marshmallow==3.17.1
>>>>>>> 3758b82f
    # via
    #   dataclasses-json
    #   great-expectations
    #   marshmallow-enum
    #   marshmallow-jsonschema
marshmallow-enum==1.5.1
    # via dataclasses-json
marshmallow-jsonschema==0.13.0
    # via flytekit
matplotlib==3.5.3
    # via
    #   missingno
    #   pandas-profiling
    #   phik
    #   seaborn
matplotlib-inline==0.1.6
    # via
    #   ipykernel
    #   ipython
missingno==0.5.1
    # via pandas-profiling
mistune==2.0.4
    # via
    #   great-expectations
    #   nbconvert
modin==0.15.3
    # via -r doc-requirements.in
more-itertools==8.14.0
    # via jaraco-classes
msgpack==1.0.4
    # via ray
multimethod==1.8
    # via
    #   pandas-profiling
    #   visions
mypy-extensions==0.4.3
    # via typing-inspect
natsort==8.2.0
    # via flytekit
<<<<<<< HEAD
nbclient==0.6.8
=======
nbclient==0.6.7
>>>>>>> 3758b82f
    # via
    #   nbconvert
    #   papermill
nbconvert==7.0.0
    # via
    #   jupyter
    #   notebook
nbformat==5.6.1
    # via
    #   great-expectations
    #   nbclient
    #   nbconvert
    #   notebook
    #   papermill
nest-asyncio==1.5.5
    # via
    #   ipykernel
    #   jupyter-client
    #   nbclient
    #   notebook
networkx==2.8.6
    # via visions
notebook==6.4.12
    # via
    #   great-expectations
    #   jupyter
<<<<<<< HEAD
numpy==1.23.3
=======
numpy==1.21.6
>>>>>>> 3758b82f
    # via
    #   altair
    #   great-expectations
    #   h5py
    #   imagehash
    #   keras-preprocessing
    #   matplotlib
    #   missingno
    #   modin
    #   onnx
    #   onnxconverter-common
    #   opt-einsum
    #   pandas
    #   pandas-profiling
    #   pandera
    #   patsy
    #   phik
    #   pyarrow
    #   pywavelets
<<<<<<< HEAD
    #   ray
=======
>>>>>>> 3758b82f
    #   scikit-learn
    #   scipy
    #   seaborn
    #   skl2onnx
<<<<<<< HEAD
    #   statsmodels
=======
>>>>>>> 3758b82f
    #   tensorboard
    #   tensorflow
    #   tf2onnx
    #   visions
oauthlib==3.2.1
    # via requests-oauthlib
onnx==1.12.0
    # via
    #   onnxconverter-common
    #   skl2onnx
    #   tf2onnx
onnxconverter-common==1.12.2
    # via skl2onnx
opt-einsum==3.3.0
    # via tensorflow
packaging==21.3
    # via
    #   docker
    #   google-cloud-bigquery
    #   great-expectations
    #   ipykernel
    #   marshmallow
    #   matplotlib
    #   modin
    #   nbconvert
    #   pandera
    #   qtpy
    #   sphinx
<<<<<<< HEAD
    #   statsmodels
    #   tensorflow
pandas==1.4.4
=======
    #   tensorflow
pandas==1.3.5
>>>>>>> 3758b82f
    # via
    #   altair
    #   dolt-integrations
    #   flytekit
    #   great-expectations
    #   modin
    #   pandas-profiling
    #   pandera
    #   phik
    #   seaborn
    #   statsmodels
    #   visions
pandas-profiling==3.3.0
    # via -r doc-requirements.in
pandera==0.12.0
    # via -r doc-requirements.in
pandocfilters==1.5.0
    # via nbconvert
papermill==2.4.0
    # via -r doc-requirements.in
parso==0.8.3
    # via jedi
patsy==0.5.2
    # via statsmodels
pexpect==4.8.0
    # via ipython
phik==0.12.2
    # via pandas-profiling
pickleshare==0.7.5
    # via ipython
pillow==9.2.0
    # via
    #   imagehash
    #   matplotlib
    #   visions
platformdirs==2.5.2
    # via virtualenv
plotly==5.10.0
    # via -r doc-requirements.in
prometheus-client==0.14.1
    # via notebook
prompt-toolkit==3.0.31
    # via
    #   ipython
    #   jupyter-console
proto-plus==1.22.1
    # via
    #   google-cloud-bigquery
    #   google-cloud-bigquery-storage
<<<<<<< HEAD
protobuf==3.19.5
=======
protobuf==3.19.4
>>>>>>> 3758b82f
    # via
    #   flyteidl
    #   flytekit
    #   google-api-core
    #   google-cloud-bigquery
    #   google-cloud-bigquery-storage
    #   googleapis-common-protos
    #   grpcio-status
    #   onnx
    #   onnxconverter-common
    #   proto-plus
    #   protoc-gen-swagger
<<<<<<< HEAD
    #   ray
    #   skl2onnx
    #   tensorboard
    #   tensorflow
    #   whylogs
=======
    #   skl2onnx
    #   tensorboard
    #   tensorflow
>>>>>>> 3758b82f
protoc-gen-swagger==0.1.0
    # via flyteidl
psutil==5.9.2
    # via
    #   ipykernel
    #   modin
ptyprocess==0.7.0
    # via
    #   pexpect
    #   terminado
pure-eval==0.2.2
    # via stack-data
py==1.11.0
    # via retry
py4j==0.10.9.5
    # via pyspark
pyarrow==6.0.1
    # via
    #   flytekit
    #   google-cloud-bigquery
    #   pandera
pyasn1==0.4.8
    # via
    #   pyasn1-modules
    #   rsa
pyasn1-modules==0.2.8
    # via google-auth
pycparser==2.21
    # via cffi
pydantic==1.10.0
    # via
    #   pandas-profiling
    #   pandera
pygments==2.13.0
    # via
    #   furo
    #   ipython
    #   jupyter-console
    #   nbconvert
    #   qtconsole
    #   sphinx
    #   sphinx-prompt
pyopenssl==22.1.0
    # via flytekit
pyparsing==3.0.9
    # via
    #   great-expectations
    #   matplotlib
    #   packaging
pyrsistent==0.18.1
    # via jsonschema
pyspark==3.3.0
    # via -r doc-requirements.in
python-dateutil==2.8.2
    # via
    #   arrow
    #   botocore
    #   croniter
    #   flytekit
    #   google-cloud-bigquery
    #   great-expectations
    #   jupyter-client
    #   kubernetes
    #   matplotlib
    #   pandas
    #   whylabs-client
python-json-logger==2.0.4
    # via flytekit
python-slugify[unidecode]==6.1.2
    # via
    #   cookiecutter
    #   sphinx-material
pytimeparse==1.1.8
    # via flytekit
pytz==2022.2.1
    # via
    #   babel
    #   flytekit
    #   great-expectations
    #   pandas
pytz-deprecation-shim==0.1.0.post0
    # via tzlocal
pywavelets==1.4.1
    # via imagehash
pyyaml==6.0
    # via
    #   cookiecutter
    #   flytekit
    #   kubernetes
    #   pandas-profiling
    #   papermill
    #   ray
    #   sphinx-autoapi
pyzmq==24.0.1
    # via
    #   ipykernel
    #   jupyter-client
    #   notebook
    #   qtconsole
qtconsole==5.3.2
    # via jupyter
qtpy==2.2.0
    # via qtconsole
<<<<<<< HEAD
ray==2.0.0
    # via -r doc-requirements.in
regex==2022.9.13
=======
regex==2022.8.17
>>>>>>> 3758b82f
    # via docker-image-py
requests==2.28.1
    # via
    #   cookiecutter
    #   docker
    #   flytekit
    #   google-api-core
    #   google-cloud-bigquery
    #   great-expectations
    #   kubernetes
    #   pandas-profiling
    #   papermill
    #   ray
    #   requests-oauthlib
    #   responses
    #   sphinx
    #   tensorboard
    #   tf2onnx
requests-oauthlib==1.3.1
    # via
    #   google-auth-oauthlib
    #   kubernetes
responses==0.21.0
    # via flytekit
retry==0.9.2
    # via flytekit
rsa==4.9
    # via google-auth
ruamel-yaml==0.17.17
    # via great-expectations
ruamel-yaml-clib==0.2.6
    # via ruamel-yaml
<<<<<<< HEAD
scikit-learn==1.1.1
    # via
    #   -r doc-requirements.in
    #   skl2onnx
scipy==1.9.1
=======
scikit-learn==1.0.2
    # via skl2onnx
scipy==1.7.3
>>>>>>> 3758b82f
    # via
    #   great-expectations
    #   imagehash
    #   missingno
    #   pandas-profiling
    #   phik
    #   scikit-learn
    #   seaborn
    #   skl2onnx
<<<<<<< HEAD
    #   statsmodels
=======
>>>>>>> 3758b82f
seaborn==0.11.2
    # via
    #   missingno
    #   pandas-profiling
send2trash==1.8.0
    # via notebook
six==1.16.0
    # via
<<<<<<< HEAD
    #   asttokens
=======
>>>>>>> 3758b82f
    #   astunparse
    #   bleach
    #   google-auth
    #   google-pasta
    #   grpcio
<<<<<<< HEAD
=======
    #   imagehash
>>>>>>> 3758b82f
    #   keras-preprocessing
    #   kubernetes
    #   patsy
    #   python-dateutil
    #   sphinx-code-include
    #   tensorflow
    #   tf2onnx
<<<<<<< HEAD
skl2onnx==1.13
=======
skl2onnx==1.12
>>>>>>> 3758b82f
    # via -r doc-requirements.in
snowballstemmer==2.2.0
    # via sphinx
sortedcontainers==2.4.0
    # via flytekit
soupsieve==2.3.2.post1
    # via beautifulsoup4
sphinx==4.5.0
    # via
    #   -r doc-requirements.in
    #   furo
    #   sphinx-autoapi
    #   sphinx-basic-ng
    #   sphinx-code-include
    #   sphinx-copybutton
    #   sphinx-fontawesome
    #   sphinx-gallery
    #   sphinx-material
    #   sphinx-panels
    #   sphinx-prompt
    #   sphinxcontrib-yt
sphinx-autoapi==2.0.0
    # via -r doc-requirements.in
sphinx-basic-ng==0.0.1a12
    # via furo
sphinx-code-include==1.1.1
    # via -r doc-requirements.in
sphinx-copybutton==0.5.0
    # via -r doc-requirements.in
sphinx-fontawesome==0.0.6
    # via -r doc-requirements.in
sphinx-gallery==0.11.1
    # via -r doc-requirements.in
sphinx-material==0.0.35
    # via -r doc-requirements.in
sphinx-panels==0.6.0
    # via -r doc-requirements.in
sphinx-prompt==1.5.0
    # via -r doc-requirements.in
sphinxcontrib-applehelp==1.0.2
    # via sphinx
sphinxcontrib-devhelp==1.0.2
    # via sphinx
sphinxcontrib-htmlhelp==2.0.0
    # via sphinx
sphinxcontrib-jsmath==1.0.1
    # via sphinx
sphinxcontrib-qthelp==1.0.3
    # via sphinx
sphinxcontrib-serializinghtml==1.1.5
    # via sphinx
sphinxcontrib-yt==0.2.2
    # via -r doc-requirements.in
sqlalchemy==1.4.41
    # via -r doc-requirements.in
stack-data==0.5.1
    # via ipython
statsd==3.3.0
    # via flytekit
statsmodels==0.13.2
    # via pandas-profiling
tangled-up-in-unicode==0.2.0
    # via
    #   pandas-profiling
    #   visions
tenacity==8.1.0
    # via
    #   papermill
    #   plotly
tensorboard==2.9.1
    # via tensorflow
tensorboard-data-server==0.6.1
    # via tensorboard
tensorboard-plugin-wit==1.8.1
    # via tensorboard
<<<<<<< HEAD
tensorflow==2.9.0
    # via -r doc-requirements.in
tensorflow-estimator==2.9.0
    # via tensorflow
tensorflow-io-gcs-filesystem==0.27.0
    # via tensorflow
termcolor==2.0.1
=======
tensorflow==2.9.1
    # via -r doc-requirements.in
tensorflow-estimator==2.9.0
    # via tensorflow
tensorflow-io-gcs-filesystem==0.26.0
    # via tensorflow
termcolor==1.1.0
>>>>>>> 3758b82f
    # via
    #   great-expectations
    #   tensorflow
terminado==0.15.0
    # via notebook
text-unidecode==1.3
    # via python-slugify
textwrap3==0.9.2
    # via ansiwrap
<<<<<<< HEAD
tf2onnx==1.12.1
=======
tf2onnx==1.12.0
>>>>>>> 3758b82f
    # via -r doc-requirements.in
threadpoolctl==3.1.0
    # via scikit-learn
tinycss2==1.1.1
    # via nbconvert
toolz==0.12.0
    # via altair
torch==1.12.1
    # via -r doc-requirements.in
tornado==6.2
    # via
    #   ipykernel
    #   jupyter-client
    #   notebook
    #   terminado
tqdm==4.64.1
    # via
    #   great-expectations
    #   pandas-profiling
    #   papermill
traitlets==5.4.0
    # via
    #   ipykernel
    #   ipython
    #   ipywidgets
    #   jupyter-client
    #   jupyter-core
    #   matplotlib-inline
    #   nbclient
    #   nbconvert
    #   nbformat
    #   notebook
    #   qtconsole
typing-extensions==4.3.0
    # via
    #   astroid
    #   flytekit
    #   great-expectations
<<<<<<< HEAD
    #   onnx
    #   pydantic
    #   tensorflow
    #   torch
    #   typing-inspect
    #   whylogs
=======
    #   importlib-metadata
    #   jsonschema
    #   kiwisolver
    #   onnx
    #   pandera
    #   pydantic
    #   responses
    #   tensorflow
    #   torch
    #   typing-inspect
>>>>>>> 3758b82f
typing-inspect==0.8.0
    # via
    #   dataclasses-json
    #   pandera
tzdata==2022.4
    # via pytz-deprecation-shim
tzlocal==4.2
    # via great-expectations
unidecode==1.3.4
    # via
    #   python-slugify
    #   sphinx-autoapi
urllib3==1.26.12
    # via
    #   botocore
    #   docker
    #   flytekit
    #   great-expectations
    #   kubernetes
    #   requests
    #   responses
    #   whylabs-client
virtualenv==20.16.5
    # via ray
visions[type_image_path]==0.7.5
    # via pandas-profiling
wcwidth==0.2.5
    # via prompt-toolkit
webencodings==0.5.1
    # via
    #   bleach
    #   tinycss2
<<<<<<< HEAD
websocket-client==1.4.1
=======
websocket-client==1.4.0
>>>>>>> 3758b82f
    # via
    #   docker
    #   kubernetes
werkzeug==2.2.2
    # via tensorboard
wheel==0.37.1
    # via
    #   astunparse
    #   flytekit
    #   tensorboard
<<<<<<< HEAD
whylabs-client==0.3.0
    # via -r doc-requirements.in
whylogs==1.1.4
    # via -r doc-requirements.in
whylogs-sketching==3.4.1.dev3
    # via whylogs
widgetsnbextension==4.0.3
=======
widgetsnbextension==4.0.2
>>>>>>> 3758b82f
    # via ipywidgets
wrapt==1.14.1
    # via
    #   astroid
    #   deprecated
    #   flytekit
    #   pandera
    #   tensorflow
zipp==3.8.1
    # via importlib-metadata

# The following packages are considered to be unsafe in a requirements file:
# setuptools<|MERGE_RESOLUTION|>--- conflicted
+++ resolved
@@ -10,11 +10,8 @@
     # via
     #   tensorboard
     #   tensorflow
-<<<<<<< HEAD
 aiosignal==1.2.0
     # via ray
-=======
->>>>>>> 3758b82f
 alabaster==0.7.12
     # via sphinx
 altair==4.2.0
@@ -31,15 +28,10 @@
     # via argon2-cffi
 arrow==1.2.3
     # via jinja2-time
-<<<<<<< HEAD
 astroid==2.12.10
     # via sphinx-autoapi
 asttokens==2.0.8
     # via stack-data
-=======
-astroid==2.12.5
-    # via sphinx-autoapi
->>>>>>> 3758b82f
 astunparse==1.6.3
     # via tensorflow
 attrs==22.1.0
@@ -61,11 +53,7 @@
     # via cookiecutter
 bleach==5.0.1
     # via nbconvert
-<<<<<<< HEAD
 botocore==1.27.82
-=======
-botocore==1.27.63
->>>>>>> 3758b82f
     # via -r doc-requirements.in
 cachetools==5.2.0
     # via google-auth
@@ -121,13 +109,9 @@
     # via flytekit
 diskcache==5.4.0
     # via flytekit
-<<<<<<< HEAD
 distlib==0.3.6
     # via virtualenv
 docker==5.0.3
-=======
-docker==6.0.0
->>>>>>> 3758b82f
     # via flytekit
 docker-image-py==0.1.12
     # via flytekit
@@ -150,18 +134,14 @@
     # via stack-data
 fastjsonschema==2.16.2
     # via nbformat
-<<<<<<< HEAD
 filelock==3.8.0
     # via
     #   ray
     #   virtualenv
-=======
->>>>>>> 3758b82f
 flatbuffers==1.12
     # via
     #   tensorflow
     #   tf2onnx
-<<<<<<< HEAD
 flyteidl==1.1.17
     # via flytekit
 fonttools==4.37.3
@@ -171,13 +151,6 @@
     #   aiosignal
     #   ray
 fsspec==2022.8.2
-=======
-flyteidl==1.1.12
-    # via flytekit
-fonttools==4.37.1
-    # via matplotlib
-fsspec==2022.8.0
->>>>>>> 3758b82f
     # via
     #   -r doc-requirements.in
     #   modin
@@ -191,11 +164,7 @@
     #   google-cloud-bigquery
     #   google-cloud-bigquery-storage
     #   google-cloud-core
-<<<<<<< HEAD
 google-auth==2.12.0
-=======
-google-auth==2.11.0
->>>>>>> 3758b82f
     # via
     #   google-api-core
     #   google-auth-oauthlib
@@ -206,11 +175,7 @@
     # via tensorboard
 google-cloud==0.34.0
     # via -r doc-requirements.in
-<<<<<<< HEAD
 google-cloud-bigquery==3.1.0
-=======
-google-cloud-bigquery==3.3.2
->>>>>>> 3758b82f
     # via -r doc-requirements.in
 google-cloud-bigquery-storage==2.16.0
     # via google-cloud-bigquery
@@ -227,11 +192,7 @@
     #   flyteidl
     #   google-api-core
     #   grpcio-status
-<<<<<<< HEAD
 great-expectations==0.15.25
-=======
-great-expectations==0.15.20
->>>>>>> 3758b82f
     # via -r doc-requirements.in
 greenlet==1.1.3
     # via sqlalchemy
@@ -242,16 +203,10 @@
     #   google-api-core
     #   google-cloud-bigquery
     #   grpcio-status
-<<<<<<< HEAD
     #   ray
     #   tensorboard
     #   tensorflow
 grpcio-status==1.43.0
-=======
-    #   tensorboard
-    #   tensorflow
-grpcio-status==1.47.0
->>>>>>> 3758b82f
     # via
     #   -r doc-requirements.in
     #   flytekit
@@ -274,14 +229,7 @@
     #   markdown
     #   nbconvert
     #   sphinx
-<<<<<<< HEAD
 ipykernel==6.16.0
-=======
-    #   sqlalchemy
-importlib-resources==5.9.0
-    # via jsonschema
-ipykernel==6.15.2
->>>>>>> 3758b82f
     # via
     #   ipywidgets
     #   jupyter
@@ -298,11 +246,7 @@
     # via
     #   notebook
     #   qtconsole
-<<<<<<< HEAD
 ipywidgets==8.0.2
-=======
-ipywidgets==8.0.1
->>>>>>> 3758b82f
     # via
     #   great-expectations
     #   jupyter
@@ -335,11 +279,7 @@
     # via great-expectations
 jsonpointer==2.3
     # via jsonpatch
-<<<<<<< HEAD
 jsonschema==4.16.0
-=======
-jsonschema==4.14.0
->>>>>>> 3758b82f
     # via
     #   altair
     #   great-expectations
@@ -365,21 +305,13 @@
     #   qtconsole
 jupyterlab-pygments==0.2.2
     # via nbconvert
-<<<<<<< HEAD
 jupyterlab-widgets==3.0.3
-=======
-jupyterlab-widgets==3.0.2
->>>>>>> 3758b82f
     # via ipywidgets
 keras==2.9.0
     # via tensorflow
 keras-preprocessing==1.1.2
     # via tensorflow
-<<<<<<< HEAD
 keyring==23.9.3
-=======
-keyring==23.8.2
->>>>>>> 3758b82f
     # via flytekit
 kiwisolver==1.4.4
     # via matplotlib
@@ -403,14 +335,8 @@
     # via
     #   jinja2
     #   nbconvert
-<<<<<<< HEAD
     #   werkzeug
 marshmallow==3.18.0
-=======
-    #   pandas-profiling
-    #   werkzeug
-marshmallow==3.17.1
->>>>>>> 3758b82f
     # via
     #   dataclasses-json
     #   great-expectations
@@ -450,11 +376,7 @@
     # via typing-inspect
 natsort==8.2.0
     # via flytekit
-<<<<<<< HEAD
 nbclient==0.6.8
-=======
-nbclient==0.6.7
->>>>>>> 3758b82f
     # via
     #   nbconvert
     #   papermill
@@ -481,11 +403,7 @@
     # via
     #   great-expectations
     #   jupyter
-<<<<<<< HEAD
 numpy==1.23.3
-=======
-numpy==1.21.6
->>>>>>> 3758b82f
     # via
     #   altair
     #   great-expectations
@@ -505,18 +423,12 @@
     #   phik
     #   pyarrow
     #   pywavelets
-<<<<<<< HEAD
     #   ray
-=======
->>>>>>> 3758b82f
     #   scikit-learn
     #   scipy
     #   seaborn
     #   skl2onnx
-<<<<<<< HEAD
     #   statsmodels
-=======
->>>>>>> 3758b82f
     #   tensorboard
     #   tensorflow
     #   tf2onnx
@@ -545,14 +457,9 @@
     #   pandera
     #   qtpy
     #   sphinx
-<<<<<<< HEAD
     #   statsmodels
     #   tensorflow
 pandas==1.4.4
-=======
-    #   tensorflow
-pandas==1.3.5
->>>>>>> 3758b82f
     # via
     #   altair
     #   dolt-integrations
@@ -602,11 +509,7 @@
     # via
     #   google-cloud-bigquery
     #   google-cloud-bigquery-storage
-<<<<<<< HEAD
 protobuf==3.19.5
-=======
-protobuf==3.19.4
->>>>>>> 3758b82f
     # via
     #   flyteidl
     #   flytekit
@@ -619,17 +522,11 @@
     #   onnxconverter-common
     #   proto-plus
     #   protoc-gen-swagger
-<<<<<<< HEAD
     #   ray
     #   skl2onnx
     #   tensorboard
     #   tensorflow
     #   whylogs
-=======
-    #   skl2onnx
-    #   tensorboard
-    #   tensorflow
->>>>>>> 3758b82f
 protoc-gen-swagger==0.1.0
     # via flyteidl
 psutil==5.9.2
@@ -733,13 +630,9 @@
     # via jupyter
 qtpy==2.2.0
     # via qtconsole
-<<<<<<< HEAD
 ray==2.0.0
     # via -r doc-requirements.in
 regex==2022.9.13
-=======
-regex==2022.8.17
->>>>>>> 3758b82f
     # via docker-image-py
 requests==2.28.1
     # via
@@ -772,17 +665,11 @@
     # via great-expectations
 ruamel-yaml-clib==0.2.6
     # via ruamel-yaml
-<<<<<<< HEAD
 scikit-learn==1.1.1
     # via
     #   -r doc-requirements.in
     #   skl2onnx
 scipy==1.9.1
-=======
-scikit-learn==1.0.2
-    # via skl2onnx
-scipy==1.7.3
->>>>>>> 3758b82f
     # via
     #   great-expectations
     #   imagehash
@@ -792,10 +679,7 @@
     #   scikit-learn
     #   seaborn
     #   skl2onnx
-<<<<<<< HEAD
     #   statsmodels
-=======
->>>>>>> 3758b82f
 seaborn==0.11.2
     # via
     #   missingno
@@ -804,19 +688,12 @@
     # via notebook
 six==1.16.0
     # via
-<<<<<<< HEAD
     #   asttokens
-=======
->>>>>>> 3758b82f
     #   astunparse
     #   bleach
     #   google-auth
     #   google-pasta
     #   grpcio
-<<<<<<< HEAD
-=======
-    #   imagehash
->>>>>>> 3758b82f
     #   keras-preprocessing
     #   kubernetes
     #   patsy
@@ -824,11 +701,7 @@
     #   sphinx-code-include
     #   tensorflow
     #   tf2onnx
-<<<<<<< HEAD
 skl2onnx==1.13
-=======
-skl2onnx==1.12
->>>>>>> 3758b82f
     # via -r doc-requirements.in
 snowballstemmer==2.2.0
     # via sphinx
@@ -904,7 +777,6 @@
     # via tensorboard
 tensorboard-plugin-wit==1.8.1
     # via tensorboard
-<<<<<<< HEAD
 tensorflow==2.9.0
     # via -r doc-requirements.in
 tensorflow-estimator==2.9.0
@@ -912,15 +784,6 @@
 tensorflow-io-gcs-filesystem==0.27.0
     # via tensorflow
 termcolor==2.0.1
-=======
-tensorflow==2.9.1
-    # via -r doc-requirements.in
-tensorflow-estimator==2.9.0
-    # via tensorflow
-tensorflow-io-gcs-filesystem==0.26.0
-    # via tensorflow
-termcolor==1.1.0
->>>>>>> 3758b82f
     # via
     #   great-expectations
     #   tensorflow
@@ -930,11 +793,7 @@
     # via python-slugify
 textwrap3==0.9.2
     # via ansiwrap
-<<<<<<< HEAD
 tf2onnx==1.12.1
-=======
-tf2onnx==1.12.0
->>>>>>> 3758b82f
     # via -r doc-requirements.in
 threadpoolctl==3.1.0
     # via scikit-learn
@@ -973,25 +832,12 @@
     #   astroid
     #   flytekit
     #   great-expectations
-<<<<<<< HEAD
     #   onnx
     #   pydantic
     #   tensorflow
     #   torch
     #   typing-inspect
     #   whylogs
-=======
-    #   importlib-metadata
-    #   jsonschema
-    #   kiwisolver
-    #   onnx
-    #   pandera
-    #   pydantic
-    #   responses
-    #   tensorflow
-    #   torch
-    #   typing-inspect
->>>>>>> 3758b82f
 typing-inspect==0.8.0
     # via
     #   dataclasses-json
@@ -1024,11 +870,7 @@
     # via
     #   bleach
     #   tinycss2
-<<<<<<< HEAD
 websocket-client==1.4.1
-=======
-websocket-client==1.4.0
->>>>>>> 3758b82f
     # via
     #   docker
     #   kubernetes
@@ -1039,7 +881,6 @@
     #   astunparse
     #   flytekit
     #   tensorboard
-<<<<<<< HEAD
 whylabs-client==0.3.0
     # via -r doc-requirements.in
 whylogs==1.1.4
@@ -1047,9 +888,6 @@
 whylogs-sketching==3.4.1.dev3
     # via whylogs
 widgetsnbextension==4.0.3
-=======
-widgetsnbextension==4.0.2
->>>>>>> 3758b82f
     # via ipywidgets
 wrapt==1.14.1
     # via
