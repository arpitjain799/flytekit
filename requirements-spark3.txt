#
# This file is autogenerated by pip-compile
# To update, run:
#
#    make requirements-spark3.txt
#
-e file:.#egg=flytekit    # via -r requirements-spark3.in
ansiwrap==0.8.4           # via papermill
appdirs==1.4.4            # via black
<<<<<<< HEAD
appnope==0.1.2            # via ipykernel, ipython
=======
>>>>>>> 9c42f0eb
async-generator==1.10     # via nbclient
attrs==20.3.0             # via black, jsonschema
backcall==0.2.0           # via ipython
black==19.10b0            # via flytekit, papermill
<<<<<<< HEAD
boto3==1.16.35            # via flytekit
botocore==1.19.35         # via boto3, s3transfer
certifi==2020.12.5        # via requests
chardet==3.0.4            # via requests
click==7.1.2              # via black, flytekit, hmsclient, papermill
croniter==0.3.36          # via flytekit
=======
boto3==1.16.41            # via flytekit
botocore==1.19.41         # via boto3, s3transfer
certifi==2020.12.5        # via requests
cffi==1.14.4              # via cryptography
chardet==4.0.0            # via requests
click==7.1.2              # via black, flytekit, hmsclient, papermill
croniter==0.3.36          # via flytekit
cryptography==3.3.1       # via secretstorage
>>>>>>> 9c42f0eb
dataclasses-json==0.5.2   # via flytekit
decorator==4.4.2          # via ipython, retry
deprecated==1.2.10        # via flytekit
entrypoints==0.3          # via papermill
flyteidl==0.18.11         # via flytekit
grpcio==1.34.0            # via flytekit
hmsclient==0.1.1          # via flytekit
idna==2.10                # via requests
<<<<<<< HEAD
ipykernel==5.4.1          # via flytekit
=======
ipykernel==5.4.2          # via flytekit
>>>>>>> 9c42f0eb
ipython-genutils==0.2.0   # via nbformat, traitlets
ipython==7.19.0           # via ipykernel
jedi==0.17.2              # via ipython
jeepney==0.6.0            # via keyring, secretstorage
jmespath==0.10.0          # via boto3, botocore
jsonschema==3.2.0         # via nbformat
jupyter-client==6.1.7     # via ipykernel, nbclient
jupyter-core==4.7.0       # via jupyter-client, nbformat
k8s-proto==0.0.3          # via flytekit
keyring==21.5.0           # via flytekit
marshmallow-enum==1.5.1   # via dataclasses-json
<<<<<<< HEAD
marshmallow==3.9.1        # via dataclasses-json, marshmallow-enum
=======
marshmallow==3.10.0       # via dataclasses-json, marshmallow-enum
>>>>>>> 9c42f0eb
mypy-extensions==0.4.3    # via typing-inspect
natsort==7.1.0            # via croniter
nbclient==0.5.1           # via papermill
nbformat==5.0.8           # via nbclient, papermill
nest-asyncio==1.4.3       # via nbclient
numpy==1.19.4             # via flytekit, pandas, pyarrow
pandas==1.1.5             # via flytekit
papermill==2.2.2          # via flytekit
parso==0.7.1              # via jedi
pathspec==0.8.1           # via black
pexpect==4.8.0            # via ipython
pickleshare==0.7.5        # via ipython
prompt-toolkit==3.0.8     # via ipython
protobuf==3.14.0          # via flyteidl, flytekit, k8s-proto
ptyprocess==0.6.0         # via pexpect
py4j==0.10.9              # via pyspark
py==1.10.0                # via retry
pyarrow==0.17.1           # via flytekit
<<<<<<< HEAD
=======
pycparser==2.20           # via cffi
>>>>>>> 9c42f0eb
pygments==2.7.3           # via ipython
pyrsistent==0.17.3        # via jsonschema
pyspark==3.0.1            # via flytekit
python-dateutil==2.8.1    # via botocore, croniter, flytekit, jupyter-client, pandas
pytimeparse==1.1.8        # via flytekit
pytz==2018.4              # via flytekit, pandas
pyyaml==5.3.1             # via papermill
pyzmq==20.0.0             # via jupyter-client
regex==2020.11.13         # via black
<<<<<<< HEAD
requests==2.25.0          # via flytekit, papermill, responses
=======
requests==2.25.1          # via flytekit, papermill, responses
>>>>>>> 9c42f0eb
responses==0.12.1         # via flytekit
retry==0.9.2              # via flytekit
s3transfer==0.3.3         # via boto3
secretstorage==3.3.0      # via keyring
six==1.15.0               # via cryptography, flytekit, grpcio, jsonschema, protobuf, python-dateutil, responses, tenacity, thrift
sortedcontainers==2.3.0   # via flytekit
statsd==3.3.0             # via flytekit
stringcase==1.2.0         # via dataclasses-json
<<<<<<< HEAD
tenacity==6.2.0           # via papermill
=======
tenacity==6.3.1           # via papermill
>>>>>>> 9c42f0eb
textwrap3==0.9.2          # via ansiwrap
thrift==0.13.0            # via hmsclient
toml==0.10.2              # via black
tornado==6.1              # via ipykernel, jupyter-client
tqdm==4.54.1              # via papermill
traitlets==5.0.5          # via ipykernel, ipython, jupyter-client, jupyter-core, nbclient, nbformat
typed-ast==1.4.1          # via black
typing-extensions==3.7.4.3  # via typing-inspect
typing-inspect==0.6.0     # via dataclasses-json
urllib3==1.25.11          # via botocore, flytekit, requests, responses
wcwidth==0.2.5            # via prompt-toolkit
wrapt==1.12.1             # via deprecated, flytekit

# The following packages are considered to be unsafe in a requirements file:
# setuptools<|MERGE_RESOLUTION|>--- conflicted
+++ resolved
@@ -7,22 +7,10 @@
 -e file:.#egg=flytekit    # via -r requirements-spark3.in
 ansiwrap==0.8.4           # via papermill
 appdirs==1.4.4            # via black
-<<<<<<< HEAD
-appnope==0.1.2            # via ipykernel, ipython
-=======
->>>>>>> 9c42f0eb
 async-generator==1.10     # via nbclient
 attrs==20.3.0             # via black, jsonschema
 backcall==0.2.0           # via ipython
 black==19.10b0            # via flytekit, papermill
-<<<<<<< HEAD
-boto3==1.16.35            # via flytekit
-botocore==1.19.35         # via boto3, s3transfer
-certifi==2020.12.5        # via requests
-chardet==3.0.4            # via requests
-click==7.1.2              # via black, flytekit, hmsclient, papermill
-croniter==0.3.36          # via flytekit
-=======
 boto3==1.16.41            # via flytekit
 botocore==1.19.41         # via boto3, s3transfer
 certifi==2020.12.5        # via requests
@@ -31,7 +19,6 @@
 click==7.1.2              # via black, flytekit, hmsclient, papermill
 croniter==0.3.36          # via flytekit
 cryptography==3.3.1       # via secretstorage
->>>>>>> 9c42f0eb
 dataclasses-json==0.5.2   # via flytekit
 decorator==4.4.2          # via ipython, retry
 deprecated==1.2.10        # via flytekit
@@ -40,11 +27,7 @@
 grpcio==1.34.0            # via flytekit
 hmsclient==0.1.1          # via flytekit
 idna==2.10                # via requests
-<<<<<<< HEAD
-ipykernel==5.4.1          # via flytekit
-=======
 ipykernel==5.4.2          # via flytekit
->>>>>>> 9c42f0eb
 ipython-genutils==0.2.0   # via nbformat, traitlets
 ipython==7.19.0           # via ipykernel
 jedi==0.17.2              # via ipython
@@ -56,11 +39,7 @@
 k8s-proto==0.0.3          # via flytekit
 keyring==21.5.0           # via flytekit
 marshmallow-enum==1.5.1   # via dataclasses-json
-<<<<<<< HEAD
-marshmallow==3.9.1        # via dataclasses-json, marshmallow-enum
-=======
 marshmallow==3.10.0       # via dataclasses-json, marshmallow-enum
->>>>>>> 9c42f0eb
 mypy-extensions==0.4.3    # via typing-inspect
 natsort==7.1.0            # via croniter
 nbclient==0.5.1           # via papermill
@@ -79,10 +58,7 @@
 py4j==0.10.9              # via pyspark
 py==1.10.0                # via retry
 pyarrow==0.17.1           # via flytekit
-<<<<<<< HEAD
-=======
 pycparser==2.20           # via cffi
->>>>>>> 9c42f0eb
 pygments==2.7.3           # via ipython
 pyrsistent==0.17.3        # via jsonschema
 pyspark==3.0.1            # via flytekit
@@ -92,11 +68,7 @@
 pyyaml==5.3.1             # via papermill
 pyzmq==20.0.0             # via jupyter-client
 regex==2020.11.13         # via black
-<<<<<<< HEAD
-requests==2.25.0          # via flytekit, papermill, responses
-=======
 requests==2.25.1          # via flytekit, papermill, responses
->>>>>>> 9c42f0eb
 responses==0.12.1         # via flytekit
 retry==0.9.2              # via flytekit
 s3transfer==0.3.3         # via boto3
@@ -105,11 +77,7 @@
 sortedcontainers==2.3.0   # via flytekit
 statsd==3.3.0             # via flytekit
 stringcase==1.2.0         # via dataclasses-json
-<<<<<<< HEAD
-tenacity==6.2.0           # via papermill
-=======
 tenacity==6.3.1           # via papermill
->>>>>>> 9c42f0eb
 textwrap3==0.9.2          # via ansiwrap
 thrift==0.13.0            # via hmsclient
 toml==0.10.2              # via black
