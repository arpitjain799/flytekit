#
# This file is autogenerated by pip-compile with python 3.9
# To update, run:
#
#    pip-compile requirements.in
#
-e file:.#egg=flytekitplugins-papermill
    # via -r requirements.in
ansiwrap==0.8.4
    # via papermill
appnope==0.1.2
    # via
    #   ipykernel
    #   ipython
arrow==1.2.1
    # via jinja2-time
attrs==21.2.0
    # via jsonschema
backcall==0.2.0
    # via ipython
binaryornot==0.4.4
    # via cookiecutter
black==21.10b0
    # via papermill
bleach==4.1.0
    # via nbconvert
certifi==2021.10.8
    # via requests
chardet==4.0.0
    # via binaryornot
charset-normalizer==2.0.7
    # via requests
checksumdir==1.2.0
    # via flytekit
click==7.1.2
    # via
    #   black
    #   cookiecutter
    #   flytekit
    #   papermill
cloudpickle==2.0.0
    # via flytekit
cookiecutter==1.7.3
    # via flytekit
croniter==1.0.15
    # via flytekit
dataclasses-json==0.5.6
    # via flytekit
debugpy==1.5.1
    # via ipykernel
decorator==5.1.0
    # via
    #   ipython
    #   retry
defusedxml==0.7.1
    # via nbconvert
deprecated==1.2.13
    # via flytekit
diskcache==5.2.1
    # via flytekit
docker-image-py==0.1.12
    # via flytekit
docstring-parser==0.12
    # via flytekit
entrypoints==0.3
    # via
    #   jupyter-client
    #   nbconvert
    #   papermill
flyteidl==0.21.23
    # via flytekit
<<<<<<< HEAD
flytekit==0.26.0
    # via
    #   flytekitplugins-papermill
    #   flytekitplugins-spark
flytekitplugins-spark==0.26.0
    # via
    #   -r requirements.in
    #   flytekitplugins-papermill
=======
flytekit==0.24.0
    # via flytekitplugins-papermill
>>>>>>> b27449b8
grpcio==1.41.1
    # via flytekit
idna==3.3
    # via requests
importlib-metadata==4.8.2
    # via keyring
ipykernel==6.5.0
    # via flytekitplugins-papermill
ipython==7.29.0
    # via ipykernel
ipython-genutils==0.2.0
    # via nbformat
jedi==0.18.0
    # via ipython
jinja2==3.0.3
    # via
    #   cookiecutter
    #   jinja2-time
    #   nbconvert
jinja2-time==0.2.0
    # via cookiecutter
jsonschema==4.2.1
    # via nbformat
jupyter-client==7.0.6
    # via
    #   ipykernel
    #   nbclient
jupyter-core==4.9.1
    # via
    #   jupyter-client
    #   nbconvert
    #   nbformat
jupyterlab-pygments==0.1.2
    # via nbconvert
keyring==23.2.1
    # via flytekit
markupsafe==2.0.1
    # via jinja2
marshmallow==3.14.0
    # via
    #   dataclasses-json
    #   marshmallow-enum
    #   marshmallow-jsonschema
marshmallow-enum==1.5.1
    # via dataclasses-json
marshmallow-jsonschema==0.13.0
    # via flytekit
matplotlib-inline==0.1.3
    # via
    #   ipykernel
    #   ipython
mistune==0.8.4
    # via nbconvert
mypy-extensions==0.4.3
    # via
    #   black
    #   typing-inspect
natsort==8.0.0
    # via flytekit
nbclient==0.5.5
    # via
    #   nbconvert
    #   papermill
nbconvert==6.2.0
    # via flytekitplugins-papermill
nbformat==5.1.3
    # via
    #   nbclient
    #   nbconvert
    #   papermill
nest-asyncio==1.5.1
    # via
    #   jupyter-client
    #   nbclient
numpy==1.21.4
    # via
    #   pandas
    #   pyarrow
packaging==21.2
    # via bleach
pandas==1.3.4
    # via flytekit
pandocfilters==1.5.0
    # via nbconvert
papermill==2.3.3
    # via flytekitplugins-papermill
parso==0.8.2
    # via jedi
pathspec==0.9.0
    # via black
pexpect==4.8.0
    # via ipython
pickleshare==0.7.5
    # via ipython
platformdirs==2.4.0
    # via black
poyo==0.5.0
    # via cookiecutter
prompt-toolkit==3.0.22
    # via ipython
protobuf==3.19.1
    # via
    #   flyteidl
    #   flytekit
ptyprocess==0.7.0
    # via pexpect
py==1.11.0
    # via retry
pyarrow==6.0.0
    # via flytekit
pygments==2.10.0
    # via
    #   ipython
    #   jupyterlab-pygments
    #   nbconvert
pyparsing==2.4.7
    # via packaging
pyrsistent==0.18.0
    # via jsonschema
python-dateutil==2.8.1
    # via
    #   arrow
    #   croniter
    #   flytekit
    #   jupyter-client
    #   pandas
python-json-logger==2.0.2
    # via flytekit
python-slugify==5.0.2
    # via cookiecutter
pytimeparse==1.1.8
    # via flytekit
pytz==2018.4
    # via
    #   flytekit
    #   pandas
pyyaml==6.0
    # via papermill
pyzmq==22.3.0
    # via jupyter-client
regex==2021.11.10
    # via
    #   black
    #   docker-image-py
requests==2.26.0
    # via
    #   cookiecutter
    #   flytekit
    #   papermill
    #   responses
responses==0.15.0
    # via flytekit
retry==0.9.2
    # via flytekit
six==1.16.0
    # via
    #   bleach
    #   cookiecutter
    #   flytekit
    #   grpcio
    #   python-dateutil
    #   responses
sortedcontainers==2.4.0
    # via flytekit
statsd==3.3.0
    # via flytekit
tenacity==8.0.1
    # via papermill
testpath==0.5.0
    # via nbconvert
text-unidecode==1.3
    # via python-slugify
textwrap3==0.9.2
    # via ansiwrap
tomli==1.2.2
    # via black
tornado==6.1
    # via
    #   ipykernel
    #   jupyter-client
tqdm==4.62.3
    # via papermill
traitlets==5.1.1
    # via
    #   ipykernel
    #   ipython
    #   jupyter-client
    #   jupyter-core
    #   matplotlib-inline
    #   nbclient
    #   nbconvert
    #   nbformat
typing-extensions==3.10.0.2
    # via
    #   black
    #   typing-inspect
typing-inspect==0.7.1
    # via dataclasses-json
urllib3==1.26.7
    # via
    #   flytekit
    #   requests
    #   responses
wcwidth==0.2.5
    # via prompt-toolkit
webencodings==0.5.1
    # via bleach
wheel==0.37.0
    # via flytekit
wrapt==1.13.3
    # via
    #   deprecated
    #   flytekit
zipp==3.6.0
    # via importlib-metadata

# The following packages are considered to be unsafe in a requirements file:
# setuptools<|MERGE_RESOLUTION|>--- conflicted
+++ resolved
@@ -69,7 +69,6 @@
     #   papermill
 flyteidl==0.21.23
     # via flytekit
-<<<<<<< HEAD
 flytekit==0.26.0
     # via
     #   flytekitplugins-papermill
@@ -78,10 +77,6 @@
     # via
     #   -r requirements.in
     #   flytekitplugins-papermill
-=======
-flytekit==0.24.0
-    # via flytekitplugins-papermill
->>>>>>> b27449b8
 grpcio==1.41.1
     # via flytekit
 idna==3.3
