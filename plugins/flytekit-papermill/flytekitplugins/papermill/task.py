import json
import logging
import os
import typing
from typing import Any

import nbformat
import papermill as pm
from flyteidl.core.literals_pb2 import LiteralMap as _pb2_LiteralMap
from google.protobuf import text_format as _text_format
from nbconvert import HTMLExporter

from flytekit import FlyteContext, PythonInstanceTask
from flytekit.common.tasks.sdk_runnable import ExecutionParameters
from flytekit.extend import Interface, TaskPlugins, TypeEngine
from flytekit.models.literals import LiteralMap
from flytekit.types.file import HTMLPage, PythonNotebook

T = typing.TypeVar("T")


def _dummy_task_func():
    return None


PAPERMILL_TASK_PREFIX = "pm.nb"


class NotebookTask(PythonInstanceTask[T]):
    """
    Simple Papermill based input output handling for a Python Jupyter notebook. This task should be used to wrap
    a Notebook that has 2 properties
    Property 1:
    One of the cells (usually the first) should be marked as the parameters cell. This task will inject inputs after this
    cell. The task will inject the outputs observed from Flyte

    Property 2:
    For a notebook that produces outputs, that should be consumed by a subsequent notebook, use the method
    :py:func:`record_outputs` in your notebook after the outputs are ready and pass all outputs.

    Usage:

    .. code-block:: python

        val_x = 10
        val_y = "hello"

        ...
        # cell begin
        from flytekitplugins.papermill import record_outputs

        record_outputs(x=val_x, y=val_y)
        #cell end

    Step 2: Wrap in a task
    Now point to the notebook and create an instance of :py:class:`NotebookTask` as follows

    Usage:

    .. code-block:: python

        nb = NotebookTask(
            name="modulename.my_notebook_task", # the name should be unique within all your tasks, usually it is a good
                                               # idea to use the modulename
            notebook_path="../path/to/my_notebook",
            inputs=kwtypes(v=int),
            outputs=kwtypes(x=int, y=str),
            metadata=TaskMetadata(retries=3, cache=True, cache_version="1.0"),
        )

    Step 3: Task can be executed as usual

    Outputs
    -------
    The Task produces 2 implicit outputs.

    #. It captures the executed notebook in its entirety and is available from Flyte with the name ``out_nb``.
    #. It also converts the captured notebook into an ``html`` page, which the FlyteConsole will render called -
       ``out_rendered_nb``

    .. note:

        Users can access these notebooks after execution of the task locally or from remote servers.

    .. todo:

        Implicit extraction of SparkConfiguration from the notebook is not supported.

    .. todo:

        Support for remote notebook execution, we can create a custom metadata field that is read by a propeller plugin
        or just passed down back into the container, so no need to rebuild the container.

    .. note:

        Some input types are not permitted by papermill. Types that cannot be passed directly into the cell are not
        supported - Only supported types are
        str, int, float, bool
        Most output types are supported as long as FlyteFile etc is used.

    """

    _IMPLICIT_OP_NOTEBOOK = "out_nb"
    _IMPLICIT_OP_NOTEBOOK_TYPE = PythonNotebook
    _IMPLICIT_RENDERED_NOTEBOOK = "out_rendered_nb"
    _IMPLICIT_RENDERED_NOTEBOOK_TYPE = HTMLPage

    def __init__(
        self,
        name: str,
        notebook_path: str,
        task_config: T = None,
        inputs: typing.Optional[typing.Dict[str, typing.Type]] = None,
        outputs: typing.Optional[typing.Dict[str, typing.Type]] = None,
        **kwargs,
    ):
<<<<<<< HEAD
=======
        # Each instance of NotebookTask instantiates an underlying task with a dummy function that will only be used
        # to run pre- and post- execute functions using the corresponding task plugin.
        # We rename the function name here to ensure the generated task has a unique name and avoid duplicate task name
        # errors.
        # This seem like a hack. We should use a plugin_class that doesn't require a fake-function to make work.
        existing_name = _dummy_task_func.__name__
        _dummy_task_func.__name__ = name
        _dummy_task_func.__name__ = existing_name

>>>>>>> 5b03634b
        plugin_class = TaskPlugins.find_pythontask_plugin(type(task_config))
        self._config_task_instance = plugin_class(task_config=task_config, task_function=_dummy_task_func)
        self._config_task_instance._name = f"{PAPERMILL_TASK_PREFIX}.{name}"
        task_type = f"nb-{self._config_task_instance.task_type}"
        self._notebook_path = os.path.abspath(notebook_path)

        if not os.path.exists(self._notebook_path):
            raise ValueError(f"Illegal notebook path passed in {self._notebook_path}")

        if outputs:
            outputs.update(
                {
                    self._IMPLICIT_OP_NOTEBOOK: self._IMPLICIT_OP_NOTEBOOK_TYPE,
                    self._IMPLICIT_RENDERED_NOTEBOOK: self._IMPLICIT_RENDERED_NOTEBOOK_TYPE,
                }
            )
        super().__init__(
            name, task_config, task_type=task_type, interface=Interface(inputs=inputs, outputs=outputs), **kwargs
        )

    @property
    def notebook_path(self) -> str:
        return self._notebook_path

    @property
    def output_notebook_path(self) -> str:
        return self._notebook_path.split(".ipynb")[0] + "-out.ipynb"

    @property
    def rendered_output_path(self) -> str:
        return self._notebook_path.split(".ipynb")[0] + "-out.html"

    def pre_execute(self, user_params: ExecutionParameters) -> ExecutionParameters:
        return self._config_task_instance.pre_execute(user_params)

    @staticmethod
    def extract_outputs(nb: str) -> LiteralMap:
        """
        Parse Outputs from Notebook.
        This looks for a cell, with the tag "outputs" to be present.
        """
        with open(nb) as json_file:
            data = json.load(json_file)
            for p in data["cells"]:
                meta = p["metadata"]
                if "outputs" in meta["tags"]:
                    outputs = " ".join(p["outputs"][0]["data"]["text/plain"])
                    m = _pb2_LiteralMap()
                    _text_format.Parse(outputs, m)
                    return LiteralMap.from_flyte_idl(m)
        return None

    @staticmethod
    def render_nb_html(from_nb: str, to: str):
        """
        render output notebook to html
        We are using nbconvert htmlexporter and its classic template
        later about how to customize the exporter further.
        """
        html_exporter = HTMLExporter()
        html_exporter.template_name = "classic"
        nb = nbformat.read(from_nb, as_version=4)
        (body, resources) = html_exporter.from_notebook_node(nb)

        with open(to, "w+") as f:
            f.write(body)

    def execute(self, **kwargs) -> Any:
        """
        TODO: Figure out how to share FlyteContext ExecutionParameters with the notebook kernel (as notebook kernel
             is executed in a separate python process)
        For Spark, the notebooks today need to use the new_session or just getOrCreate session and get a handle to the
        singleton
        """
        logging.info(f"Hijacking the call for task-type {self.task_type}, to call notebook.")
        # Execute Notebook via Papermill.
        pm.execute_notebook(self._notebook_path, self.output_notebook_path, parameters=kwargs)  # type: ignore

        outputs = self.extract_outputs(self.output_notebook_path)
        self.render_nb_html(self.output_notebook_path, self.rendered_output_path)

        m = {}
        if outputs:
            m = outputs.literals
        output_list = []
        for k, type_v in self.python_interface.outputs.items():
            if k == self._IMPLICIT_OP_NOTEBOOK:
                output_list.append(self.output_notebook_path)
            elif k == self._IMPLICIT_RENDERED_NOTEBOOK:
                output_list.append(self.rendered_output_path)
            elif k in m:
                v = TypeEngine.to_python_value(ctx=FlyteContext.current_context(), lv=m[k], expected_python_type=type_v)
                output_list.append(v)
            else:
                raise RuntimeError(f"Expected output {k} of type {v} not found in the notebook outputs")

        return tuple(output_list)

    def post_execute(self, user_params: ExecutionParameters, rval: Any) -> Any:
        return self._config_task_instance.post_execute(user_params, rval)


def record_outputs(**kwargs) -> str:
    """
    Use this method to record outputs from a notebook.
    It will convert all outputs to a Flyte understandable format. For Files, Directories, please use FlyteFile or
    FlyteDirectory, or wrap up your paths in these decorators.
    """
    if kwargs is None:
        return ""

    m = {}
    ctx = FlyteContext.current_context()
    for k, v in kwargs.items():
        expected = TypeEngine.to_literal_type(type(v))
        lit = TypeEngine.to_literal(ctx, python_type=type(v), python_val=v, expected=expected)
        m[k] = lit
    return LiteralMap(literals=m).to_flyte_idl()<|MERGE_RESOLUTION|>--- conflicted
+++ resolved
@@ -114,18 +114,11 @@
         outputs: typing.Optional[typing.Dict[str, typing.Type]] = None,
         **kwargs,
     ):
-<<<<<<< HEAD
-=======
         # Each instance of NotebookTask instantiates an underlying task with a dummy function that will only be used
         # to run pre- and post- execute functions using the corresponding task plugin.
         # We rename the function name here to ensure the generated task has a unique name and avoid duplicate task name
         # errors.
         # This seem like a hack. We should use a plugin_class that doesn't require a fake-function to make work.
-        existing_name = _dummy_task_func.__name__
-        _dummy_task_func.__name__ = name
-        _dummy_task_func.__name__ = existing_name
-
->>>>>>> 5b03634b
         plugin_class = TaskPlugins.find_pythontask_plugin(type(task_config))
         self._config_task_instance = plugin_class(task_config=task_config, task_function=_dummy_task_func)
         self._config_task_instance._name = f"{PAPERMILL_TASK_PREFIX}.{name}"
