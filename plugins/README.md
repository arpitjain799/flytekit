--- conflicted
+++ resolved
@@ -143,12 +143,7 @@
 Try using `gsed` instead of `sed` if you are on a Mac. Also this only works of course for setup files that start with the version in your sed command. There may be plugins that have different pins to start out with.
 
 ## References 📚
-<<<<<<< HEAD
-
-- Example of a simple python task that allows adding Python side functionality only: [flytekit-greatexpectations](./flytekit-greatexpectations/)
-=======
 - Example of a simple Python task that allows adding only Python side functionality: [flytekit-greatexpectations](./flytekit-greatexpectations/)
->>>>>>> b864914c
 - Example of a TypeTransformer or a Type Plugin: [flytekit-pandera](./flytekit-pandera/). These plugins add new types to Flyte and tell Flyte how to transform them and add additional features through types. Flyte is a multi-lang system, and type transformers allow marshaling between Flytekit and backend and other languages.
 - Example of TaskTemplate plugin which also allows plugin writers to supply a prebuilt container for runtime: [flytekit-sqlalchemy](./flytekit-sqlalchemy/)
 - Example of a SQL backend plugin where the actual query invocation is done by a backend plugin: [flytekit-snowflake](./flytekit-snowflake/)
