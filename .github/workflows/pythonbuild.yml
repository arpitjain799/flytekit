name: Build

on:
  push:
    branches:
      - master
  pull_request:

env:
  FLYTE_SDK_LOGGING_LEVEL: 10 # debug

jobs:
  build:
    runs-on: ${{ matrix.os }}
    strategy:
      fail-fast: false
      matrix:
        os: [ubuntu-latest, windows-latest]
<<<<<<< HEAD
        python-version: ["3.7", "3.8", "3.9", "3.10"]
=======
        python-version: ["3.8", "3.9", "3.10"]
>>>>>>> 6b56fb54
        exclude:
          # Ignore this test because we failed to install docker-py
          # docker-py will install pywin32==227, whereas pywin only added support for python 3.10 in version 301.
          # For more detail, see https://github.com/flyteorg/flytekit/pull/856#issuecomment-1067152855
          - python-version: 3.10
            os: windows-latest
    steps:
      - uses: actions/checkout@v2
      - name: Set up Python ${{ matrix.python-version }}
        uses: actions/setup-python@v2
        with:
          python-version: ${{ matrix.python-version }}
      - name: Cache pip
        uses: actions/cache@v2
        with:
          # This path is specific to Ubuntu
          path: ~/.cache/pip
          # Look to see if there is a cache hit for the corresponding requirements files
          key: ${{ format('{0}-pip-{1}', runner.os, hashFiles('dev-requirements.in', 'requirements.in')) }}
      - name: Install dependencies
        run: |
          make setup
          pip freeze
      - name: Test with coverage
        run: |
          make unit_test_codecov
      - name: Codecov
        uses: codecov/codecov-action@v3.1.0
        with:
          fail_ci_if_error: false

  build-plugins:
    runs-on: ubuntu-latest
    strategy:
      fail-fast: false
      matrix:
        python-version: ["3.8", "3.9", "3.10"]
        plugin-names:
          # Please maintain an alphabetical order in the following list
          - flytekit-aws-athena
          - flytekit-aws-batch
          - flytekit-aws-sagemaker
          - flytekit-bigquery
          - flytekit-dask
          - flytekit-data-fsspec
          - flytekit-dbt
          - flytekit-deck-standard
          - flytekit-dolt
          - flytekit-duckdb
          - flytekit-greatexpectations
          - flytekit-hive
          - flytekit-k8s-pod
          - flytekit-kf-mpi
          - flytekit-kf-pytorch
          - flytekit-kf-tensorflow
          - flytekit-modin
          - flytekit-onnx-pytorch
          - flytekit-onnx-scikitlearn
          # onnx-tensorflow needs a version of tensorflow that does not work with protobuf>4.
          # The issue is being tracked on the tensorflow side in https://github.com/tensorflow/tensorflow/issues/53234#issuecomment-1330111693
          # flytekit-onnx-tensorflow
          - flytekit-pandera
          - flytekit-papermill
          - flytekit-polars
          - flytekit-ray
          - flytekit-snowflake
          - flytekit-spark
          - flytekit-sqlalchemy
          - flytekit-vaex
          - flytekit-whylogs
        exclude:
          # flytekit-modin depends on ray which does not have a 3.10 wheel yet.
          # Issue tracked in https://github.com/ray-project/ray/issues/19116.
          - python-version: 3.10
            plugin-names: "flytekit-modin"
          # Great-expectations does not support python 3.10 yet
          # https://github.com/great-expectations/great_expectations/blob/develop/setup.py#L87-L89
          - python-version: 3.10
            plugin-names: "flytekit-greatexpectations"
          # onnxruntime does not support python 3.10 yet
          # https://github.com/microsoft/onnxruntime/issues/9782
          - python-version: 3.10
            plugin-names: "flytekit-onnx-pytorch"
          - python-version: 3.10
            plugin-names: "flytekit-onnx-scikitlearn"
          - python-version: 3.10
            plugin-names: "flytekit-onnx-tensorflow"
          # whylogs-sketching library does not have a 3.10 build yet
          # Issue tracked: https://github.com/whylabs/whylogs/issues/697
          - python-version: 3.10
            plugin-names: "flytekit-whylogs"
    steps:
      - uses: actions/checkout@v2
      - name: Set up Python ${{ matrix.python-version }}
        uses: actions/setup-python@v2
        with:
          python-version: ${{ matrix.python-version }}
      - name: Cache pip
        uses: actions/cache@v2
        with:
          # This path is specific to Ubuntu
          path: ~/.cache/pip
          # Look to see if there is a cache hit for the corresponding requirements files
          key: ${{ format('{0}-pip-{1}', runner.os, hashFiles('dev-requirements.txt', format('plugins/{0}/requirements.txt', matrix.plugin-names ))) }}
      - name: Install dependencies
        run: |
          make setup
          cd plugins/${{ matrix.plugin-names }}
          pip install -r requirements.txt
          if [ -f dev-requirements.txt ]; then pip install -r dev-requirements.txt; fi
          pip install -U https://github.com/flyteorg/flytekit/archive/${{ github.sha }}.zip#egg=flytekit
          pip freeze
      - name: Test with coverage
        run: |
          cd plugins/${{ matrix.plugin-names }}
          # onnx plugins does not support protobuf>4 yet (in fact it is tensorflow that
          # does not support that yet). More details in https://github.com/onnx/onnx/issues/4239.
          if [[ ${{ matrix.plugin-names }} == *"onnx"* || ${{ matrix.plugin-names }} == "flytekit-whylogs" ]]; then
             PROTOCOL_BUFFERS_PYTHON_IMPLEMENTATION=python coverage run -m pytest tests
          else
             coverage run -m pytest tests
          fi
  lint:
    runs-on: ubuntu-latest
    steps:
      - name: Fetch the code
        uses: actions/checkout@v2
      - name: Set up Python 3.8
        uses: actions/setup-python@v2
        with:
          python-version: 3.8
      - uses: actions/cache@v2
        with:
          path: ~/.cache/pip
          key: ${{ runner.os }}-pip-${{ hashFiles('**/dev-requirements.in') }}
          restore-keys: |
            ${{ runner.os }}-pip-
      - name: Install dependencies
        run: |
          python -m pip install --upgrade pip
          pip install -r dev-requirements.in
      - name: Lint
        run: |
          make lint
      - name: ShellCheck
        uses: ludeeus/action-shellcheck@master
        with:
          ignore_paths: boilerplate

  docs:
    runs-on: ubuntu-latest
    steps:
      - name: Fetch the code
        uses: actions/checkout@v3
      - name: Set up Python 3.9
        uses: actions/setup-python@v4
        with:
          python-version: 3.9
      - name: Install dependencies
        run: |
          python -m pip install --upgrade pip==21.2.4 setuptools wheel
          pip install -r doc-requirements.txt
      - name: Build the documentation
        run: |
          # TODO: Remove after buf migration is done and packages updated
          PROTOCOL_BUFFERS_PYTHON_IMPLEMENTATION=python make -C docs html<|MERGE_RESOLUTION|>--- conflicted
+++ resolved
@@ -16,11 +16,7 @@
       fail-fast: false
       matrix:
         os: [ubuntu-latest, windows-latest]
-<<<<<<< HEAD
-        python-version: ["3.7", "3.8", "3.9", "3.10"]
-=======
         python-version: ["3.8", "3.9", "3.10"]
->>>>>>> 6b56fb54
         exclude:
           # Ignore this test because we failed to install docker-py
           # docker-py will install pywin32==227, whereas pywin only added support for python 3.10 in version 301.
