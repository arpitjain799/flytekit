name: Build

on:
  push:
    branches:
    - master
  pull_request:

jobs:
  build:
    runs-on: ubuntu-latest
    strategy:
      matrix:
        python-version: [3.7, 3.8]
        spark-version-suffix: ["", "-spark2"]
        exclude:
        - python-version: 3.8
          spark-version-suffix: "-spark2"

    steps:
    - uses: actions/checkout@v2
    - name: Set up Python ${{ matrix.python-version }}
      uses: actions/setup-python@v2
      with:
        python-version: ${{ matrix.python-version }}
    - name: Cache pip
      uses: actions/cache@v2
      with:
        # This path is specific to Ubuntu
        path: ~/.cache/pip
        # Look to see if there is a cache hit for the corresponding requirements files
        key: ${{ format('{0}-pip-{1}', runner.os, hashFiles('dev-requirements.txt', format('requirements{0}.txt', matrix.spark-version-suffix))) }}
    - name: Install dependencies
      run: |
        python -m pip install --upgrade pip setuptools wheel
        make setup${{ matrix.spark-version-suffix }}
        make -C plugins install-all-dev
        pip freeze
    - name: Lint
      run: |
        make lint
<<<<<<< HEAD
=======
    - name: ShellCheck
      uses: ludeeus/action-shellcheck@master
      with:
        ignore:
          boilerplate
>>>>>>> 8492223b
    - name: Test with coverage
      run: |
        coverage run -m pytest tests/flytekit/unit tests/scripts plugins/tests
    - name: Integration Tests with coverage
      # https://github.com/actions/runner/issues/241#issuecomment-577360161
      shell: 'script -q -e -c "bash {0}"'
      run: |
        coverage run --append -m pytest tests/flytekit/integration
    - name: Codecov
      uses: codecov/codecov-action@v1
      with:
        fail_ci_if_error: true # optional (default = false)<|MERGE_RESOLUTION|>--- conflicted
+++ resolved
@@ -39,14 +39,11 @@
     - name: Lint
       run: |
         make lint
-<<<<<<< HEAD
-=======
     - name: ShellCheck
       uses: ludeeus/action-shellcheck@master
       with:
         ignore:
           boilerplate
->>>>>>> 8492223b
     - name: Test with coverage
       run: |
         coverage run -m pytest tests/flytekit/unit tests/scripts plugins/tests
